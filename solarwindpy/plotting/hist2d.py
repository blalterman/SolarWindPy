--- conflicted
+++ resolved
@@ -412,18 +412,7 @@
             default_norm = mpl.colors.LogNorm(clip=True)
         norm = kwargs.pop(
             "norm",
-<<<<<<< HEAD
             default_norm
-            #             mpl.colors.BoundaryNorm(np.linspace(0, 1, 11), 256, clip=True)
-            #             if axnorm in ("c", "r")
-            #             else None,
-=======
-            (
-                mpl.colors.BoundaryNorm(np.linspace(0, 1, 11), 256, clip=True)
-                if axnorm in ("c", "r")
-                else None
-            ),
->>>>>>> 6e100cbe
         )
 
         if limit_color_norm:
@@ -688,18 +677,11 @@
         cmap = kwargs.pop("cmap", None)
         norm = kwargs.pop(
             "norm",
-<<<<<<< HEAD
-            None,
-            #             mpl.colors.BoundaryNorm(np.linspace(0, 1, 11), 256, clip=True)
-            #             if self.axnorm in ("c", "r")
-            #             else None,
-=======
             (
                 mpl.colors.BoundaryNorm(np.linspace(0, 1, 11), 256, clip=True)
                 if self.axnorm in ("c", "r")
                 else None
             ),
->>>>>>> 6e100cbe
         )
         linestyles = kwargs.pop(
             "linestyles",

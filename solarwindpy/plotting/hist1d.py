--- conflicted
+++ resolved
@@ -215,7 +215,6 @@
 
         super(Hist1D, self).set_labels(y=y, **kwargs)
 
-<<<<<<< HEAD
     def make_plot(
         self,
         ax=None,
@@ -227,11 +226,7 @@
         gaussian_filter_kwargs=None,
         **kwargs,
     ):
-        f"""Make a plot.
-=======
-    def make_plot(self, ax=None, fcn=None, transpose_axes=False, **kwargs):
         """Make a plot.
->>>>>>> 7e34bc34
 
         Parameters
         ----------

#!/usr/bin/env python
r""":py:mod:`~solarwindpy.plotting` helper functions.
"""

import pdb  # noqa: F401
import logging
import numpy as np
import matplotlib as mpl
from matplotlib import pyplot as plt
from datetime import datetime
from pathlib import Path


def subplots(nrows=1, ncols=1, scale_width=1.0, scale_height=1.0, **kwargs):
    r"""Wrapper for `plt.subplots` that calculates figsize from `nrows`,
    `ncols` when `figsize` not specified. Can optionally scale the figure
    width and hight with respect to the figsize in mpl.rcParams using
    `scale_width` and `scale_height`.
    """
    scale = np.array([scale_width * ncols, scale_height * nrows])
    figsize = scale * kwargs.pop("figsize", mpl.rcParams["figure.figsize"])

    return plt.subplots(nrows=nrows, ncols=ncols, figsize=figsize, **kwargs)


def save(
    fig,
    spath,
    add_info=True,
    info_x=0,
    info_y=0,
    log=True,
    pdf=True,
    png=True,
    **kwargs,
):
    r"""Save `fig` at `spath` as png and eps, tracking the save at alog.

    Note that we add `B.L. Alterman` and the datetime to the bottom left
    corner of every figure.

    kwargs are passed to `fig.savefig`.
    """
    if isinstance(fig, mpl.axes.Axes):
        fig = fig.figure

    assert isinstance(fig, mpl.figure.Figure)
    assert isinstance(spath, Path)

    tight_layout = kwargs.pop("tight_layout", True)
    bbox_inches = kwargs.pop("bbox_inches", "tight")

    if tight_layout:
        fig.tight_layout()

    # Save the PDF without the timestamp so we can create the final LaTeX file
    # without them.
    # Add the datetime stamp to the PNG as those are what we render most often when
    # working, drafting, etc.

    if log:
        alog = logging.getLogger(__name__)
        alog.info("Saving figure\n%s", spath.resolve().with_suffix(""))

    if pdf:

        fig.savefig(
<<<<<<< HEAD
            spath.with_suffix(".pdf"),
            bbox_inches=bbox_inches,
            format="pdf",
            meta=meta,
            **kwargs,
=======
            spath.with_suffix(".pdf"), bbox_inches=bbox_inches, format="pdf", **kwargs
>>>>>>> c8b5d9bf
        )

        if log:
            alog.info("Suffix saved: pdf")

    if png:
        if add_info:
            info = "B. L. Alterman {}".format(datetime.now().strftime("%Y%m%dT%H%M%S"))
            fig.text(info_x, info_y, info)

        fig.savefig(
<<<<<<< HEAD
            spath.with_suffix(".png"),
            bbox_inches=bbox_inches,
            format="png",
            meta=meta,
            **kwargs,
=======
            spath.with_suffix(".png"), bbox_inches=bbox_inches, format="png", **kwargs
>>>>>>> c8b5d9bf
        )

        if log:
            alog.info("Suffix saved: png")


def joint_legend(*axes, idx_for_legend=-1, **kwargs):
    r"""Make a single legend combining handles and labels from all axes.

    Place the legend on the axis located at the raveled `idx_for_legend`.
    Assuming the last axis is on the right hand side of the figure, the default
    index is -1.
    """
    axes = np.array(axes).ravel()

    handles = []
    labels = []

    for ax in axes:
        hdl, lbl = ax.get_legend_handles_labels()
        for i, l in enumerate(lbl):
            if l not in labels:
                h = hdl[i]
                if isinstance(h, mpl.container.ErrorbarContainer):
                    h = h[0]
                #                 h = hdl[i]
                #                 try:
                #                     if len(h) == 3:
                #                         # Used `ax.errorbar`, not `ax.plot`.
                #                         h = h[0]
                #                 except TypeError:
                #                     pass

                labels.append(l)
                handles.append(h)

    handles = np.array(handles)
    labels = np.array(labels)

    sorter = np.argsort(labels)
    labels = labels[sorter]
    handles = handles[sorter]

    loc = kwargs.pop("loc", (1.05, 0.1))
<<<<<<< HEAD
    axes[idx_for_legend].legend(handles, labels, loc=loc, **kwargs)


def build_ax_array_with_common_colorbar(
    nrows=1, ncols=1, cbar_loc="top", fig_kwargs=None, gs_kwargs=None
):

    if fig_kwargs is None:
        fig_kwargs = dict()
    if gs_kwargs is None:
        gs_kwargs = dict()

    cbar_loc = cbar_loc.lower()
    if cbar_loc not in ("top", "bottom", "left", "right"):
        raise ValueError

    figsize = np.array(mpl.rcParams["figure.figsize"])
    fig_scale = np.array([ncols, nrows])

    if cbar_loc in ("right", "left"):
        cbar_scale = np.array([1.3, 1])
        height_ratios = nrows * [1]
        width_ratios = (ncols * [1]) + [0.05, 0.075]
        if cbar_loc == "left":
            width_ratios = width_ratios[::-1]

    else:
        cbar_scale = np.array([1, 1.3])
        height_ratios = [0.075, 0.05] + (nrows * [1])
        if cbar_loc == "bottom":
            height_ratios = height_ratios[::-1]
        width_ratios = ncols * [1]

    figsize = figsize * fig_scale * cbar_scale
    fig = plt.figure(figsize=figsize, **fig_kwargs)

    hspace = gs_kwargs.pop("hspace", 0)
    wspace = gs_kwargs.pop("wspace", 0)
    sharex = gs_kwargs.pop("sharex", True)
    sharey = gs_kwargs.pop("sharey", True)

    #     print(cbar_loc)
    #     print(nrows, ncols)
    #     print(len(height_ratios), len(width_ratios))
    #     print()

    gs = mpl.gridspec.GridSpec(
        len(height_ratios),
        len(width_ratios),
        hspace=hspace,
        wspace=wspace,
        height_ratios=height_ratios,
        width_ratios=width_ratios,
        **gs_kwargs,
    )

    if cbar_loc == "left":
        cax = gs[:, 0]
        col_range = range(2, ncols + 2)
        row_range = range(nrows)
    elif cbar_loc == "right":
        cax = gs[:, -1]
        col_range = range(0, ncols)
        row_range = range(nrows)
    elif cbar_loc == "top":
        cax = gs[0, :]
        col_range = range(ncols)
        row_range = range(2, nrows + 2)
    elif cbar_loc == "bottom":
        cax = gs[-1, :]
        col_range = range(ncols)
        row_range = range(0, nrows)
    else:
        raise ValueError

    cax = fig.add_subplot(cax)
    axes = np.array([[fig.add_subplot(gs[i, j]) for j in col_range] for i in row_range])

    if cbar_loc == "top":
        cax.xaxis.set_ticks_position("top")
        cax.xaxis.set_label_position("top")
    elif cbar_loc == "left":
        cax.yaxis.set_ticks_position("left")
        cax.yaxis.set_label_position("left")

    if sharex:
        axes[0, 0].get_shared_x_axes().join(*axes.ravel())
    if sharey:
        axes[0, 0].get_shared_y_axes().join(*axes.ravel())

    if axes.shape != (nrows, ncols):
        raise ValueError(
            f"""Unexpected axes shape
Expected : {(nrows, ncols)}
Created  : {axes.shape}
"""
        )

    #     print("rows")
    #     print(list(row_range))
    #     print(height_ratios)
    #     print()

    #     print("cols")
    #     print(list(col_range))
    #     print(width_ratios)

    return fig, axes, cax


def calculate_nrows_ncols(n):
    r"""Calculate the closest rectangular shape for `(nrows, ncols)` to the number
    of axes `n` needed.

    The output prefers `ncols > nrows` when `max([nrows, ncols]) < 4`. Otherwise,
    it preferes `ncols < nrows`. This accounts for display sizes.

    Paremeters
    ----------
    n: scalar
        Number of axes needed.

    Returns
    -------
    nrows, ncols: scalar
        Number of rows and columns
    """
    root = int(np.fix(np.sqrt(n)))
    while n % root:
        root -= 1
    other = int(n / root)

    if ((other == 1) or (root == 1)) and (n > 4):
        n += 1
        root = int(np.fix(np.sqrt(n)))
        while n % root:
            root -= 1
    other = int(n / root)

    nrows = np.max([root, other])
    ncols = np.min([root, other])
    if nrows < 4:
        nrows, ncols = ncols, nrows

    return nrows, ncols
=======
    return axes[idx_for_legend].legend(handles, labels, loc=loc, **kwargs)
>>>>>>> c8b5d9bf
<|MERGE_RESOLUTION|>--- conflicted
+++ resolved
@@ -65,15 +65,10 @@
     if pdf:
 
         fig.savefig(
-<<<<<<< HEAD
             spath.with_suffix(".pdf"),
             bbox_inches=bbox_inches,
             format="pdf",
-            meta=meta,
             **kwargs,
-=======
-            spath.with_suffix(".pdf"), bbox_inches=bbox_inches, format="pdf", **kwargs
->>>>>>> c8b5d9bf
         )
 
         if log:
@@ -85,15 +80,10 @@
             fig.text(info_x, info_y, info)
 
         fig.savefig(
-<<<<<<< HEAD
             spath.with_suffix(".png"),
             bbox_inches=bbox_inches,
             format="png",
-            meta=meta,
             **kwargs,
-=======
-            spath.with_suffix(".png"), bbox_inches=bbox_inches, format="png", **kwargs
->>>>>>> c8b5d9bf
         )
 
         if log:
@@ -138,8 +128,7 @@
     handles = handles[sorter]
 
     loc = kwargs.pop("loc", (1.05, 0.1))
-<<<<<<< HEAD
-    axes[idx_for_legend].legend(handles, labels, loc=loc, **kwargs)
+    return axes[idx_for_legend].legend(handles, labels, loc=loc, **kwargs)
 
 
 def build_ax_array_with_common_colorbar(
@@ -283,7 +272,4 @@
     if nrows < 4:
         nrows, ncols = ncols, nrows
 
-    return nrows, ncols
-=======
-    return axes[idx_for_legend].legend(handles, labels, loc=loc, **kwargs)
->>>>>>> c8b5d9bf
+    return nrows, ncols
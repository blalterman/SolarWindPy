--- conflicted
+++ resolved
@@ -78,15 +78,10 @@
     def _build_tex(self):
         axnorm = self.axnorm
         if axnorm:
-<<<<<<< HEAD
             if self.axnorm in ("r", "c"):
                 tex = r"\mathrm{%s Norm Count}" % axnorm
             else:
                 tex = r"\mathrm{Probability Density}"
-=======
-            axnorm = base._trans_axnorm.get(self.axnorm, "")
-            tex = r"\mathrm{%s Norm Count}" % axnorm
->>>>>>> 0c240029
         else:
             tex = r"\mathrm{Count}"
 

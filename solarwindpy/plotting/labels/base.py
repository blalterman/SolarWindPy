--- conflicted
+++ resolved
@@ -459,11 +459,8 @@
             .replace(",}", "}")
             .replace(";}", "}")
             .replace("};}", "}}")
-<<<<<<< HEAD
             .replace(";}", "}")
-=======
             .replace("_{}", "")
->>>>>>> 55d11eeb
         )
 
         #         with_units = r"$%s \; [%s]$" % (tex, _trans_units[m])

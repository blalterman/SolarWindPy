#!/usr/bin/env python
r"""Tools for creating physical quantity plot labels.
"""
import pdb  # noqa: F401
import logging
import re
from abc import ABC
from pathlib import Path
from string import Template as StringTemplate
from collections import namedtuple

MCS = namedtuple("MCS", "m,c,s")


def _mathrm(x):
    return r"\mathrm{%s}" % x


_trans_species = {
    "e": r"e",
    "a": r"\alpha",
    "p": r"p",
    "p1": r"p_1",
    "p2": r"p_2",
    "he": r"\mathrm{He}",
    "dv": r"\Delta v",  # Because we want pdv in species
}

_trans_axnorm = {None: "", "c": "Col.", "r": "Row", "t": "Total", "d": "Density"}

_all_species_re = sorted(_trans_species.keys())[
    ::-1
]  # Order so we check for p1 and p2 before p.
_all_species_re = re.compile(r"({})".format("|".join(_all_species_re)))
_default_template_string = "{$M}_{{$C};{$S}}"


def _run_species_substitution(pattern):
    r""" Basic substitution of any species within a species string so long
    as the species has a substitution in the ion_species dictionary.
    Note: this equation might only work because a->\alpha is the only
    actual translation made and, based on lexsort order, would be the
    first group. This function may need to be updated for more complex
    patterns, e.g. if we translate something like He2+->\text{He}^{2+}."""

    def repl(x):
        return _trans_species[x.group()]

    substitution = re.subn(_all_species_re, repl, pattern)

    return substitution


_trans_measurement = {
    "pth": r"P",
    "beta": r"\beta",
    "dbeta": r"\Delta \beta",
    "dv": r"\Delta v",
    "qbar": r"\bar{q}",
    "ab": r"A",
    "theta": r"\theta",
    "cos_theta": r"\cos\theta",
    "carr": r"\mathrm{Carrington}",
}

_inU = {
    "b": r"\mathrm{nT}",
    "Re": r"\mathrm{R}_\oplus",
    "Rs": r"\mathrm{R}_\odot",
    "kms": r"\mathrm{km \; s^{-1}}",
    "pPa": r"\mathrm{pPa}",
    "cm-3": r"\mathrm{cm}^{-3}",
    "dimless": r"\mathrm{\#}",
    "unknown": r"???",
    "km": r"\mathrm{km}",
    "deg": r"\mathrm{deg.}",
}

_trans_units = {
    # Vector components.
    "gse": _inU["Re"],
    "hci": _inU["Rs"],
    "colat": _inU["deg"],
    "lat": _inU["deg"],
    "lon": _inU["deg"],
    "carr": _inU["deg"],
    # Trig things.
    "theta": _inU["deg"],
    "phi": _inU["deg"],
    "deg": _inU["deg"],
    "cos": _inU["dimless"],
    "cos_theta": _inU["dimless"],
    # Timestamps.
    "year": r"\mathrm{Year}",
    "fdoy": r"\mathrm{fdoy}",
    # Plasma measurements.
    "b": _inU["b"],
    "n": _inU["cm-3"],
    "rho": "m_p \; " + _inU["cm-3"],  # noqa: W605
    "v": _inU["kms"],
    "w": _inU["kms"],
    "dv": _inU["kms"],
    "cs": _inU["kms"],
    "ca": _inU["kms"],
    "afsq": _inU["dimless"],
    "caani": _inU["kms"],
    # Temperatures, pressures, and anisotropies.
    "p": _inU["pPa"],
    "pth": _inU["pPa"],
    "T": r"10^5 \, \mathrm{K}",
<<<<<<< HEAD
    "q": r"mW \, cm^{-2}",  # heatflux,
=======
    "q": r"\mathrm{mW \, cm^{-2}}",  # heatflux,
>>>>>>> 6c43c156
    "qbar": _inU["dimless"],
    "R": r"\perp/\parallel",
    "beta": _inU["dimless"],
    "pdv": _inU["pPa"],
    "edv": _inU["dimless"],
    # Flux
    "flux": "10^{-9} \, %s \, s^{-1}" % _inU["cm-3"].replace("-3", "-2"),
    # Collisional things
    "lnlambda": _inU["dimless"],
    # TODO: verify that these units are Hertz.
    "nuc": "10^{-7} \mathrm{Hz}",  # noqa: W605
    "nc": _inU["dimless"],
    "chisq": _inU["dimless"],
    "chisqnu": _inU["dimless"],
    "VDFratio": _inU["dimless"],
    "ab": r"\%",
    "e": _inU["kms"],
    # Alfvenic Turbulence
    "zp": _inU["kms"],
    "zm": _inU["kms"],
    "ep": r"(%s)^2" % _inU["kms"],
    "em": r"(%s)^2" % _inU["kms"],
    "ev": r"(%s)^2" % _inU["kms"],
    "etot": r"(%s)^2" % _inU["kms"],
    "eres": r"(%s)^2" % _inU["kms"],
    "xhel": r"(%s)^2" % _inU["kms"],
    "sigma_m": _inU["dimless"],
    "sigma_c": _inU["dimless"],
    "sigma_r": _inU["dimless"],
    "ra": _inU["dimless"],
    "re": _inU["dimless"],
    # Nyquist things
    "Wn": _inU["dimless"],
    "gamma": _inU["dimless"],
    "gamma_max": _inU["dimless"],
    # Solar Activity
    "Lalpha": r"10^{11} \, \mathrm{photons/cm^2/sec}",
    "f10.7": r"\mathrm{Solar \, Flux \, Unit \, (SFU)}",
    "CaK": r"Unknown \, Need \, to \, Read \, MetaData",
    "MgII": _inU["dimless"],
    # MISC
    "entropy": r"\mathrm{ln}(K \, \mathrm{cm}^{-3/2})",
}

_trans_component = {
    # Coordinates
    "x": r"X",
    "y": r"Y",
    "z": r"Z",
    "r": r"R",
    "rho": r"\rho",
    "colat": r"\lambda",
    "lat": r"\theta",
    "lon": r"\phi",
    "R": _mathrm("R"),
    "scalar": _mathrm("scalar"),
    "theta": r"\theta",
    "phi": r"\phi",
    "per": r"\perp",
    "par": r"\parallel",
    "T": r"T",  # For use with temperature anisotropy.
    "p": r"p",  # For use with pressure anisotropy.
    "const": r"\mathrm{const}",  # constant for ("w", "const", "") label.
    # These will be replaced by dot products and regex.
    "bv": r"{\vec{B} \cdot \vec{v}}",
    "dv": r"\Delta v",  # For "e" terms
    # Solar Activity
    #     "monthly-13": r"\mathrm{M13}",
    #     "monthly": r"\mathrm{M}",
    #     "daily": r"\mathrm{D}",
    #     "yearly": r"\mathrm{Y}",
}

_templates = {
    # Timestamps
    "year": r"\mathrm{Year}",
    "fdoy": r"\mathrm{Fractional \; Day \; of \; Year}",
    # Coordinates, e.g. for location plots.
    "gse": r"{$C}_{\mathrm{GSE}}",
    "hci": r"{$C}_{\mathrm{HCI}}",
    "colat": r"\theta_{$C}",
    "carr": r"\mathrm{Carrington} \, {$C}",
    "b": "B_{$C}",
    "n": r"n_{$S}",
    "rho": r"\rho_{$S}",
    "q": r"q_{$S}",  # charge density
    #     "count": _mathrm("Count"),
    "ratio": _mathrm("Ratio"),
    "cos": r"\cos",
    "cos_theta": r"\cos \theta_{{$C}_{$S}}",
    "cos_phi": r"\cos \phi_{{$C}_{$S}}",
    # Characteristic Velocities
    "cs": r"C_{s;$S}",
    "ca": r"C_{A;$S}",
    "afsq": r"\mathrm{Anisotropy \, Factor}^2_{$S}",
    "caani": r"C^{(\mathrm{Ani})}_{A;$S} \; ($C)",
    # Collision things.
    "lnlambda": r"\ln\Lambda_{$S}",
    "nuc": r"\nu_{$C,$S}",
    "nc": r"N_{C;$S}",
    # Misc
    "VDFratio": r"\mathrm{ln}(\frac{f_i}{f_j} \left(v_i\right)_{$S})",
    "chisq": r"\chi^2",
    "chisqnu": r"\chi^2_\nu",
    "edv": r"P_{\Delta v}/P_\mathrm{th}|_{$S}",
    "pdv": r"P_{\Delta v_{$S}}",
    "ab": r"A_{$S}",
    "e": r"e_{{$C}_{$S}}",
    "entropy": r"\mathrm{S}_{$S}",
    # Alfvenic Turbulence
    "zp": r"Z^+_{{$S}}",
    "zm": r"Z^-_{{$S}}",
    "ep": r"e^+_{{$S}}",
    "em": r"e^-_{{$S}}",
    "ev": r"e^v_{{$S}}",
    "etot": r"E_{{$S}}",
    "eres": r"e^r_{{$S}}",
    "xhel": r"e^c_{{$S}}",
    "sigma_c": r"\sigma_{c;{$S}}",
    "sigma_r": r"\sigma_{r;{$S}}",
    "sigma_m": r"\sigma_{m}",
    "ra": r"r_{A;{$S}}",
    "re": r"r_{E;{$S}}",
    # Instability things
    "Wn": r"\mathrm{W_n}",
    "gamma": r"\gamma/\Omega_{{$S}}",
    "gamma_max": r"\gamma_\max/\Omega_{{$S}}",
    "eth": r"\eth",  # "_{{$C;$S}}"
    # Solar Activity
    #     "ssn": r"{{$C}} \; \mathrm{SSN}",
    "Lalpha": r"\mathrm{L}-\alpha",
    "f10.7": r"\mathrm{F}10.7",
    "CaK": r"\mathrm{CaK}",
    "MgII": r"\mathrm{MgII}",
    # Flux
    "flux": r"\mathrm{Flux}_{$C}({$S})",
}


class Base(ABC):
    def __init__(self):
        self._init_logger()

    def __str__(self):
        return self._with_units

    def __repr__(self):
        # Makes debugging easier.
        return str(self.tex)

    def __gt__(self, other):
        return str(self) > str(other)

    def __le__(self, other):
        return str(self) < str(other)

    def __eq__(self, other):
        return str(self) == str(other)

    def __geq__(self, other):
        return str(self) >= str(other)

    def __leq__(self, other):
        return str(self) <= str(other)

    def __hash__(self):
        return hash(str(self))

    @property
    def logger(self):
        return self._logger

    def _init_logger(self, handlers=None):
        r"""
        Init a logger with a StreamHandler at INFO level.
        """
        logger = logging.getLogger("{}.{}".format(__name__, self.__class__.__name__))
        self._logger = logger


class TeXlabel(Base):
    r"""Create a LaTeX label from (Measurement, Component, Species)
    information that includes units and a str useable for creating a path at
    which a figure can be saved.

    `__str__` returns the formatted label with units, so an instantiated
    object can be passed directly to a plotting method. For example, the
    following prints "$V_{x;p} \; [\mathrm{km \, s^{-1}}]$" as the axis'
    xlabel.

        >>> lbl = TeXlabel("v", "x", "p")
        >>> fig, ax = plt.subplots()
        >>> ax.set_xlabel(lbl)

    Properties
    ----------
    logger: logger
        Logging instance used to record process.
    mcs0: 3-tuple
        (<Measurement>, <Component>, <Species>) tuple.
    mcs1: 3-tuple or None
        (<Measurement>, <Component>, <Species>) tuple that specifies the denomenator
        for the label.
    tex: str
        The laTeX formatted string, excluding units and $s used for math
        escapes.
    with_units: str
        `tex` with units and $s used for math escapes.
    path: pathlib.Path
        A Path object in `m_c_s` format.

    Methods
    -------
    build_label:
        Build the label.

    Notes
    -----
    Comparison operators and hash are defined based on `str(self)`. So `TeXlabels` identifying
    identical quantities hash identically.
    """

    def __init__(self, mcs0, mcs1=None, axnorm=None):
        r"""        Parameters
        ----------
        mcs0: tuple of strings
            Form is `("M", "C", "S")` where m = measurement, c=component, and
            s=species. Both c and s can be empty strings when that metadata
            does not apply. (For example, a magnetic field has no species.)
            If an m, c, or s value raises a `KeyError` in its dictionary, then
            it is passed through without change.
        mcs1: tuple or None
            If not None, `("M", "C", "S")` info. Treated such that `mcs0` is
            the numerator and `mcs1` is the denomenator in a fraction label.
            When `mcs1` is specified, units are checked and, if they are
            identical, dimensionless units are speciefied.
        axnorm: str or None
            If not None, axis normalization on plot. Primarily used for
            creating colorbar labels.
        """
        super(TeXlabel, self).__init__()
        self.set_axnorm(axnorm)
        self.set_mcs(mcs0, mcs1)
        self.build_label()

    @property
    def mcs0(self):
        return self._mcs0

    @property
    def mcs1(self):
        return self._mcs1

    @property
    def tex(self):
        return self._tex

    @property
    def units(self):
        return self._units

    @property
    def with_units(self):
        return self._with_units

    @property
    def path(self):
        return self._path

    @property
    def axnorm(self):
        return self._axnorm

    def set_mcs(self, mcs0, mcs1):
        mcs0_ = MCS(*mcs0)

        mcs1_ = None
        if mcs1 is not None:
            mcs1_ = MCS(*mcs1)

        self._mcs0 = mcs0_
        self._mcs1 = mcs1_

    def set_axnorm(self, new):
        if isinstance(new, str):
            new = new.lower()

        assert new in (None, "c", "r", "t", "d")
        self._axnorm = new

    def make_species(self, pattern):
        r""" Basic substitution of any species within a species string so long
        as the species has a substitution in the ion_species dictionary.
        Note: this equation might only work because a->\alpha is the only
        actual translation made and, based on lexsort order, would be the
        first group. This function may need to be updated for more complex
        patterns, e.g. if we translate something like He2+->\text{He}^{2+}."""

        #         def repl(x):
        #             return _trans_species[x.group()]

        substitution = _run_species_substitution(pattern)

        return substitution[0]

    def _build_one_label(self, mcs):

        m = mcs.m
        c = mcs.c
        s = mcs.s

        #         mcs = MCS(m, c, s)
        path = (
            "_".join(
                [m.replace(r"/", "OV"), c.replace(r"/", "OV"), s.replace(r"/", "OV")]
            )
            .replace(",", "")
            .replace(",{", "{")
            .replace("{,", "{")
            .replace("__", "_")
            .replace(".", "")
            .strip("_")
        )

        err = False
        if "_err" in m:
            m = m.replace("_err", "")
            err = True

        m1 = _trans_measurement.get(m, m)
        c1 = _trans_component.get(c, c)
        s1 = self.make_species(s)
        d = {"M": m1, "C": c1, "S": s1}

        template_string = _templates.get(m, _default_template_string)
        template = StringTemplate(template_string)

        tex = template.safe_substitute(**d)
        if err:
            tex = r"\sigma(%s)" % tex

        # clean up empty parentheses
        tex = (
            tex.replace("\; ()", "")  # noqa: W605
            .replace("\; {}", "")  # noqa: W605
            .replace("()", "")
            .replace("_{}", "")
            .replace("{},", "")
            .replace("{};", "")
            .replace("{}", "")
            .replace(",}", "}")
            .replace("{,", "{")
            .replace(";}", "}")
            .replace("};", "}")
            .replace("};}", "}}")
            .replace(";}", "}")
            .replace("_{}", "")
        )

        #         with_units = r"$%s \; [%s]$" % (tex, _trans_units[m])
        units = _trans_units.get(m, "???")

        self.logger.debug(
            r"""Built TeX label
TeX        : %s
units      : %s
save path  : %s
template   : %s
         M : %s -> %s
         C : %s -> %s
         S : %s -> %s""",
            tex,
            units,
            path,
            template_string,
            m,
            m1,
            c if c else None,
            c1 if c1 else None,
            s if s else None,
            s1 if s1 else None,
        )

        return tex, units, path

    def _combine_tex_path_units_axnorm(self, tex, path, units):
        axnorm = self.axnorm
        tex_norm = _trans_axnorm[axnorm]
        if tex_norm:
            units = r"\#"
            tex = r"\mathrm{%s \; Norm} \; %s" % (tex_norm, tex)
            path = path / (axnorm.upper() + "norm")

        with_units = r"${tex} \; [{units}]$".format(tex=tex, units=units)

        return tex, path, units, with_units

    def build_label(self):
        mcs0 = self.mcs0
        mcs1 = self.mcs1

        tex0, units0, path0 = self._build_one_label(mcs0)

        if mcs1 is not None:
            tex1, units1, path1 = self._build_one_label(mcs1)

            m0, m1 = mcs0.m, mcs1.m
            u0, u1 = (
                _trans_units.get(m0.replace("_err", ""), "???"),
                _trans_units.get(m1.replace("_err", ""), "???"),
            )
            if u0 == u1:
                units = r"\#"
            else:
                units = r"{}/{}".format(u0, u1)

            tex = "{}/{}".format(tex0, tex1)
            #             with_units = r"$%s \; [%s]$" % (tex, units)
            path = Path("-OV-".join([path0, path1]))

        else:
            tex = tex0
            units = units0
            path = Path(path0)

            tex1 = None
            units1 = None
            path1 = None

        tex, path, units, with_units = self._combine_tex_path_units_axnorm(
            tex, path, units
        )

        self.logger.debug(
            r"""Joined ratio label
TeX        : %s
units      : %s
with units : %s
save path  : %s
        T0 : %s
        U0 : %s
        P0 : %s
        T1 : %s
        U1 : %s
        P1 : %s""",
            tex,
            units,
            with_units,
            path,
            tex0,
            units0,
            path0,
            tex1,
            units1,
            path1,
        )

        self._tex = tex
        self._units = units
        self._with_units = with_units
        self._path = Path(path)<|MERGE_RESOLUTION|>--- conflicted
+++ resolved
@@ -108,11 +108,7 @@
     "p": _inU["pPa"],
     "pth": _inU["pPa"],
     "T": r"10^5 \, \mathrm{K}",
-<<<<<<< HEAD
-    "q": r"mW \, cm^{-2}",  # heatflux,
-=======
     "q": r"\mathrm{mW \, cm^{-2}}",  # heatflux,
->>>>>>> 6c43c156
     "qbar": _inU["dimless"],
     "R": r"\perp/\parallel",
     "beta": _inU["dimless"],

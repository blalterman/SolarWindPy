#!/usr/bin/env python
r""":py:mod:`~solarwindpy.fitfunctions` base class.

A `FitFunction` takes a function, generates a fit with `scipy.curve_fit`, and provides
tools for plotting that fit. It also provies tools for annotating the plot with
well-formatted LaTeX that describes the fit.
"""

import pdb  # noqa: F401
import logging  # noqa: F401
import warnings
import numpy as np

from abc import ABC, abstractproperty
from collections import namedtuple
from inspect import getfullargspec

# from scipy.optimize import curve_fit
from scipy.optimize import least_squares, OptimizeWarning
from scipy.optimize.minpack import _wrap_func, _wrap_jac, _initialize_feasible
from scipy.optimize._lsq.least_squares import prepare_bounds
from scipy.linalg import svd, cholesky, LinAlgError

from .tex_info import TeXinfo
from .plots import FFPlot

Observations = namedtuple("Observations", "x,y,w")
UsedRawObs = namedtuple("UsedRawObs", "used,raw,tk_observed")
InitialGuessInfo = namedtuple("InitialGuessInfo", "p0,bounds")
ChisqPerDegreeOfFreedom = namedtuple("ChisqPerDegreeOfFreedom", "linear,robust")

# def __huber(z):
#     cost = np.array(z)
#     mask = z <= 1
#     cost[~mask] = 2 * z[~mask]**0.5 - 1
#     return cost
#
# def __soft_l1(z):
#     t = 1 + z
#     cost = 2 * (t**0.5 - 1)
#     return cost
#
# _loss_fcns = {"huber": __huber,
# "soft_l1": __soft_l1,
# "cauchy": np.log1p,
# "arctan": np.arctan}


class FitFunction(ABC):
    r"""Assuming that you don't want any special formatting, the typical call
    order is:

        fit_function = FitFunction(function, TeX_string)
        fit_function.make_fit()

    Instances are callable. If the fit fails, calling the instance will return
    an array of NaNs the same shape as the x-values.
    """

    def __init__(
        self,
        xobs,
        yobs,
        xmin=None,
        xmax=None,
        xoutside=None,
        ymin=None,
        ymax=None,
        youtside=None,
        weights=None,
        wmin=None,
        wmax=None,
        logx=False,
        logy=False,
    ):
        self._init_logger()
        self._set_argnames()

        if weights is None:
            assert wmin is None
            assert wmax is None

        self.set_fit_obs(
            xobs,
            yobs,
            weights,
            xmin=xmin,
            xmax=xmax,
            xoutside=xoutside,
            ymin=ymin,
            ymax=ymax,
            youtside=youtside,
            wmin=wmin,
            wmax=wmax,
            logx=logx,
            logy=logy,
        )

    def __str__(self):
        return f"{self.__class__.__name__} ({self.TeX_function})"

    def __call__(self, x):

        # TODO
        # Do you want to have this function accept optional kwarg parameters?
        # It adds a layer of complexity, but could be helfpul.

        # Sort the parameter keywords into the proper order to pass to the
        # numerical function.

        #         try:
        popt_ = self.popt
        popt_ = [popt_[k] for k in self.argnames]

        # NOTE
        # An instance of FitFunction is for a given function. To change the
        # function itself, a new instance of FitFunction should be required.
        # Therefore, we access the function directly.
        y = self.function(x, *popt_)

        #         except AttributeError as e:
        #             if "'PowerLaw' object has no attribute '_popt'" in str(e):
        #                 y = np.full_like(x, np.nan, dtype=np.float64)

        return y

    @property
    def logger(self):
        return self._logger

    def _init_logger(self):
        # return None
        logger = logging.getLogger(f"{__name__}.{self.__class__.__name__}")
        self._logger = logger

    @abstractproperty
    def function(self):
        r"""Get the function that`curve_fit` fits.

        The function is set at instantiation. It doesn't make sense to change
        it unless you redefine the entire FitFunction, so there is no `new`
        kwarg.
        """
        pass

    @abstractproperty
    def p0(self):
        r"""
        The initial guess for the FitFunction.
        """
        pass

    @abstractproperty
    def TeX_function(self):
        r"""Function written in LaTeX.
        """
        pass

    @property
    def argnames(self):
        r"""
        The names of the actual function arguments pulled by getfullargspec.
        """
        return self._argnames

    @property
    def chisq_dof(self):
        r"""Chisq per degree of freedom :math:`\chi^2_\nu`.

        If None, not calculated by `make_fit_old`. If `np.nan`, fit failed.
        """
        #         r = self.residuals(pct=False)
        #         sigma = self.observations.used.w
        #         if sigma is not None:
        #             r = r / sigma
        #
        #         chisq = (r ** 2).sum()
        #         dof = r.size - len(self.p0)
        #         chisq_dof = chisq / dof
        #         return chisq_dof
        try:
            return self._chisq_dof
        except AttributeError:
            return None

    @property
    def dof(self):
        r"""Degrees of freedom in the fit.
        """
        return self.observations.used.y.size - len(self.p0)

    @property
    def fit_result(self):
        return self._fit_result

    @property
    def initial_guess_info(self):

        # If failed to make an initial guess, then don't build the info.
        try:
            p0 = self.p0
            lower, upper = self.fit_bounds
        except AttributeError:
            return None

        names = self.argnames
        info = {
            name: InitialGuessInfo(guess, (lb, ub))
            for name, guess, lb, ub in zip(names, p0, lower, upper)
        }

        #         info = ["\n".join(param) for param in info]
        #         info = "\n\n".join(info)

        return info

    @property
    def nobs(self):
        r"""The total number of observations used in the fit.
        """
        return self.observations.tk_observed.sum()

    @property
    def observations(self):
        return self._observations

    @property
    def plotter(self):
        try:
            return self._plotter
        except AttributeError:
            return self.build_plotter()

    @property
    def popt(self):
        r"""Optimized fit parameters.
        """
        return dict(self._popt)

    @property
    def psigma(self):
        return dict(self._psigma)

    @property
    def psigma_relative(self):
        return {k: v / self.popt[k] for k, v in self.psigma.items()}

    @property
    def pcov(self):
        # Return a copy to protect the values.
        return self._pcov.copy()

    @property
    def sufficient_data(self):
        r"""A check to ensure that we can fit the data before doing any
        computations.
        """
        chk = self.nobs >= len(self.argnames)
        if not chk:
            msg = "There is insufficient data to fit the model."
            raise ValueError(msg)
        else:
            return True

    @property
    def TeX_info(self):
        try:
            return self._TeX_info
        except AttributeError:
            return self.build_TeX_info()

    def _clean_raw_obs(self, xobs, yobs, weights):
        r"""
        Set the raw x- and y-values along with weights for the fit.

        Doesn't account for extrema, finite data, etc.
        """
        xobs = np.asarray(xobs)
        yobs = np.asarray(yobs)
        if weights is not None:
            weights = np.asarray(weights)

        if xobs.shape != yobs.shape:
            raise ValueError(
                f"""xobs and yobs must have the same shape.,
xobs: {xobs.shape},
yobs: {yobs.shape}"""
            )

        if weights is not None and weights.shape != xobs.shape:
            raise ValueError(
                f"""weights and xobs must have the same shape.,
weighs: {weights.shape}",
xobs: {xobs.shape}"""
            )

        return xobs, yobs, weights

    def _build_one_obs_mask(self, axis, x, xmin, xmax):
        #         mask = np.full_like(x, True, dtype=bool)

        mask = np.isfinite(x)

        if xmin is not None:
            xmin_mask = x >= xmin
            mask = mask & xmin_mask

        if xmax is not None:
            xmax_mask = x <= xmax
            mask = mask & xmax_mask

        return mask

    def _build_outside_mask(self, axis, x, outside):
        r"""Take data outside of the range `outside[0]:outside[1]`.
        """

        if outside is None:
            return np.full_like(x, True, dtype=bool)

        lower, upper = outside
        assert lower < upper
        l_mask = x <= lower
        u_mask = x >= upper
        mask = l_mask | u_mask

        return mask

    def _set_argnames(self):
        r"""
        Set the arguments of the function, assuming that the first
        is dependent variable.

        Should be called after function is set.
        """
        args = getfullargspec(self.function).args[1:]
        self._argnames = args

    def build_plotter(self):
        obs = self.observations
        yfit = self(self.observations.raw.x)
        #         robust_residuals = self.fit_result.fun
        tex_info = self.TeX_info
        fit_result = self.fit_result

        plotter = FFPlot(
            obs,
            yfit,
            #             robust_residuals,
            tex_info,
            fit_result,
            fitfunction_name=self.__class__.__name__,
        )
        self._plotter = plotter
        return plotter

    def build_TeX_info(self):

        # Allows annotating of TeX_info when fit fails in a manner
        # that is easily identifiable.
        try:
            popt = self.popt
        except AttributeError:
            popt = {k: np.nan for k in self.argnames}

        try:
            psigma = self.psigma
        except AttributeError:
            psigma = {k: np.nan for k in self.argnames}

        tex_info = TeXinfo(
            popt,
            psigma,
            self.TeX_function,
            chisq_dof=self.chisq_dof,
            initial_guess_info=self.initial_guess_info,
        )
        self._TeX_info = tex_info
        return tex_info

    def residuals(self, pct=False):
        r"""
        Calculate the fit residuals.
        If pct, normalize by fit yvalues.
        """

        # TODO: calculate with all values
        # Make it an option to calculate with either
        # the values used in the fit or all the values,
        # including those excluded by `set_extrema`.

        r = self(self.observations.used.x) - self.observations.used.y
        #         r = self.fit_result.fun

        if pct:
            r = 100.0 * (r / self(self.observations.used.x))

        return r

    def set_fit_obs(
        self,
        xobs_raw,
        yobs_raw,
        weights_raw,
        xmin=None,
        xmax=None,
        xoutside=None,
        ymin=None,
        ymax=None,
        youtside=None,
        wmin=None,
        wmax=None,
        logx=False,
        logy=False,
    ):
        r"""Set the observed values we'll actually use in the fit by applying
        limits to xobs_raw and yobs_raw and checking for finite values.

        All boundaries are inclusive <= or >=.

        If logy, then make selection of `wmin` and `wmax` based on :math:`w/(y \ln(10))`.
        """

        xobs_raw, yobs_raw, weights_raw = self._clean_raw_obs(
            xobs_raw, yobs_raw, weights_raw
        )

        xmask = self._build_one_obs_mask("xobs", xobs_raw, xmin, xmax)
        ymask = self._build_one_obs_mask("yobs", yobs_raw, ymin, ymax)
        xout_mask = self._build_outside_mask("xobs", xobs_raw, xoutside)
        yout_mask = self._build_outside_mask("yobs", yobs_raw, youtside)

        mask = xmask & ymask & xout_mask & yout_mask
        if weights_raw is not None:
            weights_for_mask = weights_raw

            if logy:
                # Enables picking weights based on normalized scale for log stuff
                weights_for_mask = weights_for_mask / (yobs_raw * np.log(10))

            wmask = self._build_one_obs_mask("weights", weights_for_mask, wmin, wmax)
            mask = mask & wmask

        xobs = xobs_raw[mask]
        yobs = yobs_raw[mask]
        weights = None
        if weights_raw is not None:
            weights = weights_raw[mask]

        used = Observations(xobs, yobs, weights)
        raw = Observations(xobs_raw, yobs_raw, weights_raw)
        usedrawobs = UsedRawObs(used, raw, mask)
        self._observations = usedrawobs

<<<<<<< HEAD
    def make_fit_old(self, **kwargs):
        f"""Fit the function with the independent values `xobs` and dependent
        values `yobs` using `curve_fit`.

        Parameters
        ----------
        kwargs:
            Unless specified here, defaults are as defined by `curve_fit`.

                ============= ======================================
                    kwarg                    default
                ============= ======================================
                 p0            Setup by `{self.__class__.__name__}`
                 return_full   False
                 method        "trf"
                 loss          "huber"
                 max_nfev      10000
                 f_scale       0.1
                ============= ======================================

        """
        p0 = kwargs.pop("p0", self.p0)
        method = kwargs.pop("method", "trf")
        loss = kwargs.pop("loss", "huber")
        max_nfev = kwargs.pop("max_nfev", 10000)
        f_scale = kwargs.pop("f_scale", 0.1)
        absolute_sigma = kwargs.pop("absolute_sigma", True)

        if not absolute_sigma:
            raise ValueError(
                "Always use `absolute_sigma` so we can calcualte chisq_dof and then renormalize here."
            )

        # This line is legacy. Not sure why it's here, but I'm copying it over
        # assuming I had a good reason to include it. (20170309 0011)
        return_full = kwargs.get("full_output", False)
        if return_full:
            msg = "You haven't decided how to save `return_full` output."
            raise NotImplementedError(msg)

        try:
            assert self.sufficient_data  # Check we have enough data to fit.
        except ValueError as e:
            return e

        xdata = self.observations.used.x
        ydata = self.observations.used.y
        sigma = self.observations.used.w

        try:
            result = curve_fit(
                self.function,
                xdata,
                ydata,
                p0=p0,
                sigma=sigma,
                method=method,
                loss=loss,
                max_nfev=max_nfev,
                f_scale=f_scale,
                **kwargs,
            )
        except (RuntimeError, ValueError) as e:
            return e

        popt, pcov = result[:2]
        #         psigma = np.sqrt(np.diag(pcov))

        dof = ydata.size - len(p0)
        chisq_dof = np.inf  # Divide by zero => infinity
        if dof:
            r = self.function(xdata, *popt) - ydata
            if sigma is not None:
                r /= sigma

            chisq_dof = (r ** 2).sum() / dof

        pcov = pcov * chisq_dof
        psigma = np.sqrt(np.diag(pcov))
        self._popt = list(zip(self.argnames, popt))
        self._psigma = list(zip(self.argnames, psigma))
        self._pcov = pcov
        #         self._chisq_dof = chisq_dof
        all_chisq = ChisqPerDegreeOfFreedom(chisq_dof, np.nan)
        self._chisq_dof = all_chisq
=======
    #     def make_fit_old(self, **kwargs):
    #         f"""Fit the function with the independent values `xobs` and dependent
    #         values `yobs` using `curve_fit`.
    #
    #         Parameters
    #         ----------
    #         kwargs:
    #             Unless specified here, defaults are as defined by `curve_fit`.
    #
    #                 ============= ======================================
    #                     kwarg                    default
    #                 ============= ======================================
    #                  p0            Setup by `{self.__class__.__name__}`
    #                  return_full   False
    #                  method        "trf"
    #                  loss          "huber"
    #                  max_nfev      10000
    #                  f_scale       0.1
    #                 ============= ======================================
    #
    #         """
    #         p0 = kwargs.pop("p0", self.p0)
    #         method = kwargs.pop("method", "trf")
    #         loss = kwargs.pop("loss", "huber")
    #         max_nfev = kwargs.pop("max_nfev", 10000)
    #         f_scale = kwargs.pop("f_scale", 0.1)
    #         absolute_sigma = kwargs.pop("absolute_sigma", False)
    #
    #         if absolute_sigma:
    #             raise ValueError(
    #                 "Always use `absolute_sigma` False so we can calcualte chisq_dof and then renormalize here."
    #             )
    #
    #         # This line is legacy. Not sure why it's here, but I'm copying it over
    #         # assuming I had a good reason to include it. (20170309 0011)
    #         return_full = kwargs.get("full_output", False)
    #         if return_full:
    #             msg = "You haven't decided how to save `return_full` output."
    #             raise NotImplementedError(msg)
    #
    #         try:
    #             assert self.sufficient_data  # Check we have enough data to fit.
    #         except ValueError as e:
    #             return e
    #
    #         xdata = self.observations.used.x
    #         ydata = self.observations.used.y
    #         sigma = self.observations.used.w
    #
    #         try:
    #             result = curve_fit(
    #                 self.function,
    #                 xdata,
    #                 ydata,
    #                 p0=p0,
    #                 sigma=sigma,
    #                 method=method,
    #                 loss=loss,
    #                 max_nfev=max_nfev,
    #                 f_scale=f_scale,
    #                 **kwargs,
    #             )
    #         except (RuntimeError, ValueError) as e:
    #             return e
    #
    #         popt, pcov = result[:2]
    #         #         psigma = np.sqrt(np.diag(pcov))
    #
    #         dof = ydata.size - len(p0)
    #         chisq_dof = np.inf  # Divide by zero => infinity
    #         if dof:
    #             r = (self.function(xdata, *popt) - ydata) / sigma
    #             chisq_dof = (r ** 2).sum() / dof
    #
    #         pcov = pcov * chisq_dof
    #         psigma = np.sqrt(np.diag(pcov))
    #         self._popt = list(zip(self.argnames, popt))
    #         self._psigma = list(zip(self.argnames, psigma))
    #         self._pcov = pcov
    #         #         self._chisq_dof = chisq_dof
    #         all_chisq = ChisqPerDegreeOfFreedom(chisq_dof, np.nan)
    #         self._chisq_dof = all_chisq
>>>>>>> 837ea303

    def _run_least_squares(self, **kwargs):
        p0 = kwargs.pop("p0", self.p0)
        bounds = kwargs.pop("bounds", (-np.inf, np.inf))
        method = kwargs.pop("method", "trf")
        loss = kwargs.pop("loss", "huber")
        max_nfev = kwargs.pop("max_nfev", 10000)
        f_scale = kwargs.pop("f_scale", 0.1)
        jac = kwargs.pop("jac", "2-point")

        #         loss_fcn = _loss_fcns.pop(loss, loss)

        # Copied from `curve_fit` line 704 (20200527)
        if p0 is None:
            # determine number of parameters by inspecting the function
            from scipy._lib._util import getargspec_no_self as _getargspec

            args, varargs, varkw, defaults = _getargspec(self.function)
            if len(args) < 2:
                raise ValueError("Unable to determine number of fit parameters.")
            n = len(args) - 1
        else:
            p0 = np.atleast_1d(p0)
            n = p0.size

        # Copied from `curve_fit` line 715 (20200527)
        lb, ub = prepare_bounds(bounds, n)
        if p0 is None:
            p0 = _initialize_feasible(lb, ub)

        if "args" in kwargs:
            raise ValueError(
                "Adopted `curve_fit` convention for which'args' is not a supported keyword argument."
            )

        xdata = self.observations.used.x
        ydata = self.observations.used.y
        sigma = self.observations.used.w

        # Copied from `curve_fit` line 749 (20200527)
        # Determine type of sigma
        if sigma is not None:
            sigma = np.asarray(sigma)
            # sigma = sigma / np.nansum(sigma)

            # if 1-d, sigma are errors, define transform = 1/sigma
            if sigma.shape == (ydata.size,):
                transform = 1.0 / sigma
            # if 2-d, sigma is the covariance matrix,
            # define transform = L such that L L^T = C
            elif sigma.shape == (ydata.size, ydata.size):
                try:
                    # scipy.linalg.cholesky requires lower=True to return L L^T = A
                    transform = cholesky(sigma, lower=True)
                except LinAlgError:
                    raise ValueError("`sigma` must be positive definite.")
            else:
                raise ValueError("`sigma` has incorrect shape.")
        else:
            transform = None

        # Copied from `curve_fit` line 769 (20200527)
        loss_func = _wrap_func(self.function, xdata, ydata, transform)
        # Already define default `jac` with `kwargs`. Don't need ELSE clause.
        if callable(jac):
            jac = _wrap_jac(jac, xdata, transform)

        res = least_squares(
            loss_func,
            p0,
            jac=jac,
            bounds=bounds,
            method=method,
            loss=loss,
            max_nfev=max_nfev,
            f_scale=f_scale,
            **kwargs,
        )

        if not res.success:
            raise RuntimeError("Optimal parameters not found: " + res.message)

        #         self._loss_fcn = loss_fcn
        return res, p0

    def _calc_popt_pcov_psigma_chisq(self, res, p0):
        xdata = self.observations.used.x
        ydata = self.observations.used.y
        sigma = self.observations.used.w

        # The following is from `curve_fit` line 801 and following. (20200625)
        # `cost` is the robust loss, i.e. residuals passed through loss funciton.
        ysize = len(res.fun)
        cost = 2 * res.cost  # res.cost is half sum of squares!
        popt = res.x

        # Linear chisq_dof value.
        dof = ydata.size - len(p0)
        chisq_dof = np.inf  # Divide by zero => infinity
        if dof:
            r = self.function(xdata, *popt) - ydata
            if sigma is not None:
                r /= sigma
            chisq_dof = (r ** 2).sum() / dof

        # Do Moore-Penrose inverse discarding zero singular values.
        _, s, VT = svd(res.jac, full_matrices=False)
        threshold = np.finfo(float).eps * max(res.jac.shape) * s[0]
        s = s[s > threshold]
        VT = VT[: s.size]
        pcov = np.dot(VT.T / (s ** 2), VT)

        warn_cov = False
        if ysize > p0.size:
            # Cost is robust residuals, so this is robust chisq per dof.
            s_sq = cost / (ysize - p0.size)
            pcov = pcov * s_sq
        else:
            s_sq = np.nan
            pcov.fill(np.inf)
            warn_cov = True

        if warn_cov:
            warnings.warn(
                "Covariance of the parameters could not be estimated",
                category=OptimizeWarning,
            )

        psigma = np.sqrt(np.diag(pcov))

        # Based on `curve_fit`'s `absolute_sigma` documentation and reading
        # `least_square`, `s_sq` should be chisq_nu based on robust residuals
        # that account for `f_scale`(20200527).
        all_chisq = ChisqPerDegreeOfFreedom(chisq_dof, s_sq)

        return popt, pcov, psigma, all_chisq

    def make_fit(self, **kwargs):
        f"""Fit the function with the independent values `xobs` and dependent
        values `yobs` using `least_squares` and returning the `OptimizeResult`
        object, but treating weights as in `curve_fit`.

        Parameters
        ----------
        kwargs:
            Unless specified here, defaults are as defined by `curve_fit`.

                ============= ======================================
                    kwarg                    default
                ============= ======================================
                 p0            Setup by `{self.__class__.__name__}`
                 return_full   False
                 method        "trf"
                 loss          "huber"
                 max_nfev      10000
                 f_scale       0.1
                ============= ======================================

        """
        try:
            assert self.sufficient_data  # Check we have enough data to fit.
        except ValueError as e:
            return e

        absolute_sigma = kwargs.pop("absolute_sigma", False)
        if absolute_sigma:
            raise NotImplementedError("We want to rescale fit errors by chisq_dof")

        try:
            res, p0 = self._run_least_squares(**kwargs)
        except (RuntimeError, ValueError) as e:
            #             print("fitting failed", flush=True)
            return e

        popt, pcov, psigma, all_chisq = self._calc_popt_pcov_psigma_chisq(res, p0)

        self._popt = list(zip(self.argnames, popt))
        self._psigma = list(zip(self.argnames, psigma))
        self._pcov = pcov
        self._chisq_dof = all_chisq
        self._fit_result = res<|MERGE_RESOLUTION|>--- conflicted
+++ resolved
@@ -452,93 +452,6 @@
         usedrawobs = UsedRawObs(used, raw, mask)
         self._observations = usedrawobs
 
-<<<<<<< HEAD
-    def make_fit_old(self, **kwargs):
-        f"""Fit the function with the independent values `xobs` and dependent
-        values `yobs` using `curve_fit`.
-
-        Parameters
-        ----------
-        kwargs:
-            Unless specified here, defaults are as defined by `curve_fit`.
-
-                ============= ======================================
-                    kwarg                    default
-                ============= ======================================
-                 p0            Setup by `{self.__class__.__name__}`
-                 return_full   False
-                 method        "trf"
-                 loss          "huber"
-                 max_nfev      10000
-                 f_scale       0.1
-                ============= ======================================
-
-        """
-        p0 = kwargs.pop("p0", self.p0)
-        method = kwargs.pop("method", "trf")
-        loss = kwargs.pop("loss", "huber")
-        max_nfev = kwargs.pop("max_nfev", 10000)
-        f_scale = kwargs.pop("f_scale", 0.1)
-        absolute_sigma = kwargs.pop("absolute_sigma", True)
-
-        if not absolute_sigma:
-            raise ValueError(
-                "Always use `absolute_sigma` so we can calcualte chisq_dof and then renormalize here."
-            )
-
-        # This line is legacy. Not sure why it's here, but I'm copying it over
-        # assuming I had a good reason to include it. (20170309 0011)
-        return_full = kwargs.get("full_output", False)
-        if return_full:
-            msg = "You haven't decided how to save `return_full` output."
-            raise NotImplementedError(msg)
-
-        try:
-            assert self.sufficient_data  # Check we have enough data to fit.
-        except ValueError as e:
-            return e
-
-        xdata = self.observations.used.x
-        ydata = self.observations.used.y
-        sigma = self.observations.used.w
-
-        try:
-            result = curve_fit(
-                self.function,
-                xdata,
-                ydata,
-                p0=p0,
-                sigma=sigma,
-                method=method,
-                loss=loss,
-                max_nfev=max_nfev,
-                f_scale=f_scale,
-                **kwargs,
-            )
-        except (RuntimeError, ValueError) as e:
-            return e
-
-        popt, pcov = result[:2]
-        #         psigma = np.sqrt(np.diag(pcov))
-
-        dof = ydata.size - len(p0)
-        chisq_dof = np.inf  # Divide by zero => infinity
-        if dof:
-            r = self.function(xdata, *popt) - ydata
-            if sigma is not None:
-                r /= sigma
-
-            chisq_dof = (r ** 2).sum() / dof
-
-        pcov = pcov * chisq_dof
-        psigma = np.sqrt(np.diag(pcov))
-        self._popt = list(zip(self.argnames, popt))
-        self._psigma = list(zip(self.argnames, psigma))
-        self._pcov = pcov
-        #         self._chisq_dof = chisq_dof
-        all_chisq = ChisqPerDegreeOfFreedom(chisq_dof, np.nan)
-        self._chisq_dof = all_chisq
-=======
     #     def make_fit_old(self, **kwargs):
     #         f"""Fit the function with the independent values `xobs` and dependent
     #         values `yobs` using `curve_fit`.
@@ -621,7 +534,6 @@
     #         #         self._chisq_dof = chisq_dof
     #         all_chisq = ChisqPerDegreeOfFreedom(chisq_dof, np.nan)
     #         self._chisq_dof = all_chisq
->>>>>>> 837ea303
 
     def _run_least_squares(self, **kwargs):
         p0 = kwargs.pop("p0", self.p0)

# !/usr/bin/env python
__all__ = ["TeXinfo"]

r"""Extract information from :py:class:`solarwindpy.fitufunctions.FitFunction`
and render information in TeX format. Primary target is `matplotlib` annotation.
"""

import pdb  # noqa: F401
import re
import numpy as np
from numbers import Number
from tabulate import tabulate

# Compile this once on import to save time.
_remove_exponential_pattern = r"e\+00+"  # Replace the `e+00`for 2 or more zeros.
_remove_exponential_pattern = re.compile(_remove_exponential_pattern)


class TeXinfo(object):
    def __init__(
<<<<<<< HEAD
        self, popt, psigma, TeX_function, chisq_dof, initial_guess_info=None, npts=None
=======
        self,
        popt,
        psigma,
        TeX_function,
        chisq_dof,
        rsq,
        initial_guess_info=None,
        npts=None,
>>>>>>> c8b5d9bf
    ):
        r"""A container for printing :py:class:`FitFunction` info on a figure.

        Parameters
        ----------
        popt, psigma: dict
            Optimized fit parameters and their uncertainties.
        TeX_function: str
            TeX-formatted function for printing
        chisq_dof: scalar, None
            If not None, chisq per degree of freedom for the fit.
        rsq: scalar, None
            If not None, :math:`R^2` coefficient of determination for the fit.
        initial_guess_info: dict, None
            If not None, a dict with keys corresponding to function arg names
            and values that are (p0, fit_bounds) for that fit parameter.
        npts: scalar, None
            If not None, the number of data points in the fit. If not None,
            cast to int.
        """
        self.set_popt_psigma(popt, psigma)
        self.set_TeX_function(TeX_function)
        self.set_chisq_dof(chisq_dof)
        self.set_rsq(rsq)
        self.set_initial_guess_info(initial_guess_info)
        self.set_npts(npts)

    def __str__(self):
        return self.info

    @property
    def info(self):
        try:
            return self._info
        except AttributeError:
            return self.build_info()

    @property
    def initial_guess_info(self):
        info = self._initial_guess_info
        if info is None:
            # Fit failed to make a guess
            return None

        info = dict(info)
        translate = self.TeX_argnames
        if translate is not None:
            for k0, k1 in translate.items():
                info[k1] = info.pop(k0)

        tbl = []
        for k, v in info.items():
            tbl.append([f"${k}$", v.bounds[0], v.p0, v.bounds[1]])
        info = (
            tabulate(
                tbl,
                #                         headers=["Param", "Lower", "Guess", "Upper"],
                floatfmt=".3e",
                tablefmt="plain",
            )
            .replace("-inf", r"$-\infty$")
            .replace(" inf", r" $+\infty$")
        )

        return info

    @property
    def chisq_dof(self):
        return self._chisq_dof

    @property
    def npts(self):
        return self._npts

    @property
    def popt(self):
        return dict(self._popt)

    @property
    def psigma(self):
        return dict(self._psigma)

    @property
    def rsq(self):
        r""":math:`R^2` coefficient of determination."""
        return self._rsq

    @property
    def TeX_argnames(self):
        try:
            # Saved as tuple, so convert from tuple.
            return dict(self._TeX_argnames)

        except AttributeError:
            return None

    @property
    def TeX_function(self):
        return self._TeX_function

    @property
    def TeX_popt(self):
        r"""Create a dictionary with (k, v) pairs corresponding to
        (self.argnames, popt \pm psigma) with the appropriate uncertainty.

        See `set_TeX_trans_argnames` to translate the argnames for TeX.
        """
        psigma = self.psigma
        popt = self.popt.items()
        TeX_popt = {k: self.val_uncert_2_string(v, psigma[k]) for k, v in popt}

        translate = self.TeX_argnames
        if translate is not None:
            for k0, k1 in translate.items():
                TeX_popt[k1] = TeX_popt.pop(k0)

        return TeX_popt

    @property
    def TeX_relative_error(self):
        r"""Create a dictionary with (k, v) pairs corresponding to
        (self.argnames, psigma/popt).
        """
        psigma = self.psigma
        popt = self.popt
        TeX = {k: v / popt[k] for k, v in psigma.items()}

        translate = self.TeX_argnames
        if translate is not None:
            for k0, k1 in translate.items():
                TeX[k1] = TeX.pop(k0)

        #         template = r"\left|\Delta({0})/{0}\right| = {1:.1e}"
        #         rel_err = [template.format(k, np.abs(v)) for k, v in TeX.items()]

        rel_err = tabulate(
            [[f"{k} \;\;\; ", np.abs(v)] for k, v in TeX.items()],  # noqa: W605
            floatfmt=".3e",
            tablefmt="plain",
        )
        rel_err = (
            r"$X \; \; \; \left|\sigma(X)/X\right|$" "\n" + "-------" + "\n" + rel_err
        )

        return rel_err

    @staticmethod
    def _check_and_add_math_escapes(x):
        r"""
        Add "$" math escapes to a string.

        This function can probably be turned into a
        static method.
        """
        assert isinstance(x, str)
        if not x.count("$"):
            x = r"$%s$" % x

        if x.count("$") % 2:
            msg = (
                "An even number of math escapes are necessary."
                " You have %s" % x.count("$")
            )
            raise ValueError(msg)

        return x

    @staticmethod
    def _calc_precision(value):
        r"""Primarily for use with the `val_uncert_2_string` and other methods
        that may require this.
        """
        # Convert the fractional part to an exponential string.
        # E.g. 0.0009865 -> 9.865000e-04
        precision = "%e" % value  # (value - int(value))

        # Split the exponential notation at the `e`,  a la
        # "1.250000e-04"; take the exponent "4", excluding the sign.
        precision = int(precision.partition("e")[2])

        return precision

    @staticmethod
    def _simplify_for_paper(info):
        #         text_info = []
        #         numeric_info = []
        formatted_info = []
        for ii in info:
            ii = ii.strip("$")
            try:
                # (1) Right strip trailing zeros.
                # (2) Right strip trailing decimals.
                tmp = ii.replace(" ", "").split("=")
                ii = f"""{tmp[0]} = {str(float(tmp[1])).rstrip("0").rstrip(".")}"""
                formatted_info.append(ii)

            except (ValueError, IndexError):
                formatted_info.append(ii)

        #         all_info = text_info + numeric_info
        return formatted_info

    def _add_additional_info(self, info, additional_info):
        if additional_info is not None:
            if hasattr(additional_info, "__iter__") and not isinstance(
                additional_info, str
            ):
                for i, this_info in enumerate(additional_info):
                    additional_info[i] = self._check_and_add_math_escapes(this_info)

                additional_info = "\n".join(additional_info)
                additional_info = self._check_and_add_math_escapes(additional_info)

            if not isinstance(additional_info, str):
                raise TypeError("Additional info must be a string")

            combined_info = info + "\n" + additional_info
            return combined_info

    def _build_fit_parameter_info(
        self,
        chisq_dof=False,
        rsq=False,
        convert_pow_10=True,
        strip_uncertainties=False,
        simplify_info_for_paper=False,
        npts=False,
        relative_error=False,
    ):
        TeX_function = self.TeX_function
        TeX_popt = self.TeX_popt

        template = "%s = %s"
        info = [template % kv for kv in TeX_popt.items()]
        # `.split("\n")` guarantees function is a list, irrespecitve
        # of whether or not it contians 1 or more lines
        info = TeX_function.split("\n") + info

        #         pdb.set_trace()

        if relative_error:
            #             template = r"\left|\Delta({0})/{0}\right| = {1:.1e}"
            #             rel_err = self.TeX_relative_error
            #             rel_err = [template.format(k, np.abs(v)) for k, v in rel_err.items()]
            #             info += [""] + rel_err  # blank for visual cue
            info += ["", self.TeX_relative_error]  # blank for visual cue

        if npts and self.npts is not None:
            info += [
                "",  # blank line for visual cue
                r"N_\mathrm{pts} = {%.0f}" % self.npts,
            ]

        if chisq_dof:
            #             info += [
            #                 "",  # blank line for visual cue
            #                 fr"\chi^2_\nu = {self.chisq_dof.linear:.2f}",
            #                 #                      r"\widehat{\chi}^2_\nu = {%.2f}" % self.chisq_dof.robust,
            #                 r"\chi^2_{\nu;R} = {%.2f}" % self.chisq_dof.robust,
            #             ]

            chisq_info = (
                r"\chi^2_\nu = {%.2f} \; \; \; \; \; \; \; \; \; \; \; \; \; \; \; \; \chi^2_{\nu;R} = {%.2f}"
                % (self.chisq_dof.linear, self.chisq_dof.robust)
            )
            if (not npts) or (self.npts is None):
                chisq_info = ["", chisq_info]  # blank line for visual cue

            else:
                chisq_info = [chisq_info]

            info += chisq_info

        if convert_pow_10 and (not simplify_info_for_paper):
            # Convert to 10^X notation.
            info = "\n".join(info)
            info, eplus_cnt = re.subn(r"e\+", r" \\times 10^{+", info)
            info, eminus_cnt = re.subn(r"e-", r" \\times 10^{-", info)

            # Conver +0X and -0X to +X and -X. Improves readability.
            info, p_sub_cnt = re.subn(r"\+0", r"+", info)
            info, m_sub_cnt = re.subn(r"\-0", r"-", info)

            # Re-split b/c we assume a lsit in all other pieces.
            info = info.split("\n")

            # Account for NaNs that don't have an exponential form to convert.
            # NaNs are present when a fit fails
            for idx, this_info in enumerate(info):
                this_info = [
                    x + "}" if x.count("{") > x.count("}") else x
                    for x in this_info.split(r"\pm")
                ]
                this_info = r"\pm".join(this_info)
                info[idx] = this_info

        if strip_uncertainties or simplify_info_for_paper:
            info = [x.split(r"\pm")[0] for x in info]

        if simplify_info_for_paper:
            info = self._simplify_for_paper(info)

<<<<<<< HEAD
=======
        # Rsq here so it always reports to 2 decimal places.
        if rsq:
            info += [f"R^2 = {self.rsq:.2f}"]

>>>>>>> c8b5d9bf
        # IF statement to add blank lines for spacing chisq_nu and other stats.
        info = [r"$ %s $" % x.replace("$", "") if x else "\n" for x in info]
        info = "\n".join(info)

        info = info.replace(r"inf", r"\infty").replace("\n\n\n", "\n\n")

        return info

    def annotate_info(self, ax, **kwargs):
        r"""Add the `TeX_info` annotation to ax.

        Parameters
        ----------
        ax: mpl.Axes.axis_subplot

        bbox: dict
            dict(color="wheat", alpha=0.75)
        xloc, yloc: scalar
            0.05, 0.9
        ha, va: str
            ha - horizontalalignment (defaults "left")
            va - verticalalignment (default "right")
        transform:
            ax.transAxes
        kwargs:
            Others passed to `ax.text`.
        """
        info = self  # .info()

        bbox = kwargs.pop("bbox", dict(color="wheat", alpha=0.75))
        xloc = kwargs.pop("xloc", 1.1)
        yloc = kwargs.pop("yloc", 0.95)
        horizontalalignment = kwargs.pop("ha", "left")
        verticalalignment = kwargs.pop("va", "top")
        axtrans = kwargs.pop("transform", ax.transAxes)

        ax.text(
            xloc,
            yloc,
            info,
            bbox=bbox,
            horizontalalignment=horizontalalignment,
            verticalalignment=verticalalignment,
            transform=axtrans,
            **kwargs,
        )

<<<<<<< HEAD
    def build_info(self, **kwargs):
=======
    def build_info(
        self,
        **kwargs,
    ):
>>>>>>> c8b5d9bf
        r"""
        Generate a TeX-formatted string with the desired info

        Parameters
        ----------
        TeX_popt: dict
            :py:method:`FitFunction.TeX_popt` dictionary, which contains
            keys identifying the parameter and values their value.
        TeX_function: str
            :py:meth:`FitFunction.TeX_function` contents giving the functional
            form in TeX.
        chisq_dof: bool
            If True, include chisq/dof in the info. It is printed to 2 decimal
            places.
        relative_error: bool
            If True, print out relative error as :math:`\Delta(x)/x` for all
            fit parameters x.
        rsq: bool
            If True, include :math:`R^2` coefficient of determination.
        npts: bool
            If True, include the number of points in the fit.
        convert_pow_10: bool
            If True, use 10^{X} format. Otherwise, use eX format.
            Note that `simplify_info_for_paper` must be disabled.
        strip_uncertaintites: bool
            If True, strip fit uncertainties from reported parameters.
        simplify_info_for_paper: bool
            If True, simplify the printout to only print the quantities
            to their uncertainty in standard decimal (not expoential)
            notation.
            This option overrides `convert_pow_10`.
        add_initial_guess: bool
            If True and :pymeth:`initial_guess_info` is not None, add
            `(p0, fit_bounds)` table to info.
        additional_info: str or iterable of strings
            Additional info added to the fit info annotation box.
        annotate_fcn: FunctionType
           Function that manipulates the final TeX_info str before returning.
        """

        chisq_dof = kwargs.pop("chisq_dof", True)
        rsq = kwargs.pop("rsq", False)
        npts = kwargs.pop("npts", False)
        relative_error = kwargs.pop("relative_error", False)
        convert_pow_10 = kwargs.pop("convert_pow_10", True)
        strip_uncertainties = kwargs.pop("strip_uncertainties", False)
        simplify_info_for_paper = kwargs.pop("simplify_info_for_paper", False)
        add_initial_guess = kwargs.pop("add_initial_guess", False)
        additional_info = kwargs.pop("additional_info", None)
        annotate_fcn = kwargs.pop("annotate_fcn", None)

        if kwargs:
            raise ValueError(f"Unused kwargs {kwargs.keys()}")

        if np.all([np.isnan(v) for v in self.popt.values()]):
            info = f"${self.TeX_function}$\n\nFit Failed"

        else:
            info = self._build_fit_parameter_info(
                chisq_dof=chisq_dof,
                rsq=rsq,
                convert_pow_10=convert_pow_10,
                strip_uncertainties=strip_uncertainties,
                simplify_info_for_paper=simplify_info_for_paper,
                relative_error=relative_error,
                npts=npts,
            )

        if add_initial_guess:
            initial_guess = self.initial_guess_info
            if initial_guess is None:
                initial_guess = "\nInitial Guess Failed"
            else:
                initial_guess = "\n" + initial_guess

            info = self._add_additional_info(info, initial_guess)

        if additional_info is not None:
            info = self._add_additional_info(info, additional_info)

        if annotate_fcn is not None:
            info = annotate_fcn(info)

        self._info = info
        return info

    def set_initial_guess_info(self, new):
        if not (isinstance(new, dict) or new is None):
            raise TypeError(
                f"Unsure how to parse `initial_guess_info` of type {type(new)}"
            )

        try:
            new = tuple(new.items())
        except AttributeError:
            pass

        self._initial_guess_info = new

    def set_npts(self, new):
        if not isinstance(new, Number) and (new is not None):
            raise TypeError(f"Unexpected npts type ({type(new)})")

        if new is not None:
            new = int(new)
        self._npts = new

    def set_popt_psigma(self, popt, psigma):
        for k in popt:
            if k not in psigma:
                raise ValueError(f"key ({k}) must be in both 'popt' and 'psigma' ")
        self._popt = tuple(popt.items())
        self._psigma = tuple(psigma.items())

    def set_TeX_argnames(self, **kwargs):
        r"""Define the mapping to format LaTeX function argnames."""
        # Save a tuple so immutable.
        popt = self.popt
        initial_guess = self.initial_guess_info
        for k, v in kwargs.items():
            if k not in popt:
                raise ValueError(
                    f"The TeX_argname {k} has no comparable pair in the popt"
                )

            if (initial_guess is not None) and k not in initial_guess:
                raise ValueError(
                    f"The TeX_argname {k} has no comparable pair in the initial_guess_info"
                )

        self._TeX_argnames = kwargs.items()

    def set_TeX_function(self, TeX_function):
        self._TeX_function = TeX_function

    def set_chisq_dof(self, new):
        self._chisq_dof = new

    def set_rsq(self, new):
        self._rsq = new

    def val_uncert_2_string(self, value, uncertainty):
        r"""
        Convert a value, uncertainty pair to a string in which the
        value is reported to the first non-zero digit of the uncertainty.

        Require that value > uncertainty.

        Example
        -------
        >>> a = 3.1415
        >>> b = 0.01
        >>> val_uncert_2_string(a, b)
        "3.14 \pm 0.01"
        """

        vprecision = 3
        if np.isfinite(uncertainty):
            uprecision = self._calc_precision(uncertainty)
            vprecision = self._calc_precision(value)
            vprecision = vprecision - uprecision

        template = r"{:.%se} \pm {:.0e}"
        template = template % abs(vprecision)

        out = template.format(value, uncertainty)

        # Clean out unnecessary
        # pdb.set_trace()
        # out = re.subn(_remove_exponential_pattern, "", out)
        # out = out[0] # Drop the number of repetitions removed.
        # pdb.set_trace()
        return out<|MERGE_RESOLUTION|>--- conflicted
+++ resolved
@@ -18,9 +18,6 @@
 
 class TeXinfo(object):
     def __init__(
-<<<<<<< HEAD
-        self, popt, psigma, TeX_function, chisq_dof, initial_guess_info=None, npts=None
-=======
         self,
         popt,
         psigma,
@@ -29,7 +26,6 @@
         rsq,
         initial_guess_info=None,
         npts=None,
->>>>>>> c8b5d9bf
     ):
         r"""A container for printing :py:class:`FitFunction` info on a figure.
 
@@ -332,13 +328,10 @@
         if simplify_info_for_paper:
             info = self._simplify_for_paper(info)
 
-<<<<<<< HEAD
-=======
         # Rsq here so it always reports to 2 decimal places.
         if rsq:
             info += [f"R^2 = {self.rsq:.2f}"]
 
->>>>>>> c8b5d9bf
         # IF statement to add blank lines for spacing chisq_nu and other stats.
         info = [r"$ %s $" % x.replace("$", "") if x else "\n" for x in info]
         info = "\n".join(info)
@@ -386,14 +379,10 @@
             **kwargs,
         )
 
-<<<<<<< HEAD
-    def build_info(self, **kwargs):
-=======
     def build_info(
         self,
         **kwargs,
     ):
->>>>>>> c8b5d9bf
         r"""
         Generate a TeX-formatted string with the desired info
 

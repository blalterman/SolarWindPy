--- conflicted
+++ resolved
@@ -6,12 +6,9 @@
 """
 
 import pdb  # noqa: F401
-<<<<<<< HEAD
 
 # import warnings
-=======
 import logging  # noqa: F401
->>>>>>> 0c240029
 import pandas as pd
 from collections import namedtuple
 

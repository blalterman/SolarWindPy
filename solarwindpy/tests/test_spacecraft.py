--- conflicted
+++ resolved
@@ -134,13 +134,9 @@
     @classmethod
     def set_object_testing(cls):
         data = cls.data.xs("gse", axis=1, level="M")
-<<<<<<< HEAD
-        data = pd.concat({"pos": data}, axis=1, names=["M"]).sort_index(axis=1)
-=======
         data = pd.concat({"pos": data}, axis=1, names=["M"], sort=True).sort_index(
             axis=1
         )
->>>>>>> 1db09d5f
         cls.data = data
         sc = spacecraft.Spacecraft(data, "wind", "gse")
 
@@ -178,15 +174,9 @@
         v = cls.data.xs("v_HCI", axis=1, level="M")
         c = cls.data.xs("Carr", axis=1, level="M")
 
-<<<<<<< HEAD
-        data = pd.concat({"v": v, "pos": p, "carr": c}, axis=1, names=["M"]).sort_index(
-            axis=1
-        )
-=======
         data = pd.concat(
             {"v": v, "pos": p, "carr": c}, axis=1, names=["M"], sort=True
         ).sort_index(axis=1)
->>>>>>> 1db09d5f
         sc = spacecraft.Spacecraft(data, "psp", "hci")
         cls.object_testing = sc
         cls.data = data

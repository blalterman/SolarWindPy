--- conflicted
+++ resolved
@@ -1,9 +1,5 @@
 ---
-<<<<<<< HEAD
-name: 'Combined Plan and Checklist: Plotting Helpers'
-=======
 name: Combined Plan and Checklist: Plotting Helpers
->>>>>>> a391fd82
 about: Test plan and checklist for plotting helper functions in the solar_activity module.
 labels: [sweep, SolarActivity, plotting]
 ---

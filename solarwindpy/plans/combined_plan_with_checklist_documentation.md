# Combined Documentation Plan and Task List for SolarWindPy (update-2025 branch)

## Overview and Goals

- **Aim**: Provide clear, searchable, and versioned API documentation and tutorials.
- **Scope**:
  - Auto-generated API reference for all modules and subpackages.
  - User guide with installation, basic usage, and advanced examples.
  - Hosted primarily on Read the Docs and mirrored on GitHub Pages.

## Toolchain and Hosting

- **Documentation generator**: Sphinx
  - Extensions: `sphinx.ext.autodoc`, `sphinx.ext.napoleon`, `sphinx.ext.mathjax`, `sphinx.ext.viewcode`, `sphinx.ext.githubpages`.
  - Theme: `sphinx_rtd_theme`.
- **Environment**:
  - `docs/requirements.txt` lists Sphinx and related extensions.
  - `docs/Makefile` and `docs/make.bat` provide `html`, `clean`, and `spellcheck` targets.
- **Hosting**:
  - Read the Docs for versioned builds.
  - GitHub Pages via a `gh-pages` branch.

## Repository Structure

```
SolarWindPy/
├── docs/
│   ├── source/
│   │   ├── conf.py
│   │   ├── index.rst
│   │   ├── modules.rst
│   │   └── tutorial/
│   │       └── quickstart.rst
│   └── Makefile
├── solarwindpy/
│   └── ... (code packages)
└── documentation plans and checklist
```

## Configuration and Standards

- Update `docs/source/conf.py`:
  - Add Napoleon extension and enable `autosummary_generate = True`.
  - Confirm `html_theme = "sphinx_rtd_theme"`.
  - Ensure `flake8-docstrings` rules D205/D406 are enabled.
  - Retrieve `version` from package metadata instead of hardcoding it.
- Standardize docstrings to NumPy style across the codebase.
  - Include `Parameters`, `Returns`, `Raises`, and `Examples` sections.
  - Audit modules (`core/`, `fitfunctions/`, `instabilities/`, `plotting/`, etc.) for missing or incomplete docstrings.

## Documentation Content

- Create `docs/source/modules.rst` with a toctree covering core modules.
- Update `docs/source/index.rst` to reference:
  - `installation.rst`
  - `usage.rst`
  - `tutorial.rst`
  - `api_reference.rst`
- Add tutorial pages such as `docs/source/tutorial/quickstart.rst` for installation and basic workflow.
- Generate API reference pages with `sphinx-apidoc` and `autosummary`.

## CI/CD and Validation

- Add CI workflow `.github/workflows/doc-build.yml` to build documentation and fail on warnings.
- Use GitHub Actions to deploy to `gh-pages`.
- Configure Read the Docs with `.readthedocs.yaml`.
- Validate locally by running `sphinx-apidoc` and `make html` without errors or warnings and testing links and snippets.

## Maintenance

- Integrate `doc8` or similar tools for RST linting.
- Add docstring conventions and workflow guidelines to `CONTRIBUTING.md`.
- Create a pull request template that reminds contributors to update docstrings.
- Include a documentation badge in `README.rst`.
- Schedule periodic reviews of documentation coverage.

## Task Checklist

| Task | Status | Owner | Due Date |
| --- | --- | --- | --- |
| Evaluate existing docs infrastructure under `docs/` (e.g., Sphinx config, extensions) | not started | | |
| Verify that `docs/source/conf.py` loads `autodoc`, `todo`, `mathjax`, `viewcode`, and `githubpages` | not started | | |
| Retrieve package `version` dynamically in `docs/source/conf.py` | not started | | |
| Confirm that the theme `sphinx_rtd_theme` is set appropriately | not started | | |
| Check that the source file suffix is `.rst` and master doc is `index.rst` | not started | | |
| Decide to continue with Sphinx versus evaluate alternatives | not started | | |
| Add `sphinx.ext.napoleon` extension to parse NumPy/Google-style docstrings | not started | | |
| Review benefits of plugins such as `sphinx.ext.viewcode` and `sphinx.ext.githubpages` | not started | | |
| Create `docs/requirements.txt` listing Sphinx and related extensions | not started | | |
| Update `docs/Makefile` and `docs/make.bat` to include `html`, `clean`, and `spellcheck` targets | not started | | |
| Add CI workflow `.github/workflows/doc-build.yml` to install docs requirements and run `make html` | not started | | |
| Audit all public modules and classes for missing docstrings | not started | | |
| Standardize all existing docstrings to NumPy style | not started | | |
| Add missing sections such as `Examples`, `Notes`, and `Attributes` where relevant | not started | | |
| Remove or address any `TODO` placeholders related to documentation | not started | | |
| Update `docs/source/index.rst` to include `installation.rst`, `usage.rst`, `tutorial.rst`, and `api_reference.rst` | not started | | |
| Create `installation.rst` with installation instructions (pip, conda) | not started | | |
| Create `usage.rst` with basic usage examples | not started | | |
| Create `tutorial.rst` with a step-by-step tutorial | not started | | |
| Generate API reference via `sphinx-apidoc` and include in `api_reference.rst` | not started | | |
| Run `sphinx-apidoc` to regenerate module stub files | not started | | |
| Execute `make html` in `docs/` and confirm no errors or warnings | not started | | |
| Test links, code snippets, and formatting in the generated site | not started | | |
| Configure Read the Docs with `.readthedocs.yaml` | not started | | |
| Create `.github/workflows/deploy-docs.yml` to build and push to `gh-pages` | not started | | |
| Add a documentation badge to `README.rst` | not started | | |
| Document docstring conventions and update workflow in `CONTRIBUTING.md` | not started | | |
<<<<<<< HEAD
| Set up linting for documentation (e.g., `flake8-docstrings`, `rst-lint`, `doc8`) in CI | not started | | |
| Ensure `flake8-docstrings` rules D205/D406 are enabled in `setup.cfg` | not started | | |
| Schedule periodic review of documentation coverage | not started | | |
=======
| Set up linting for documentation (e.g., `flake8-docstrings`, `rst-lint`) in CI | not started | | |
| Schedule periodic review of documentation coverage | not started | | |
| Create `.github/PULL_REQUEST_TEMPLATE.md` to prompt docstring updates | not started | | |
>>>>>>> ec71da1d
<|MERGE_RESOLUTION|>--- conflicted
+++ resolved
@@ -105,12 +105,7 @@
 | Create `.github/workflows/deploy-docs.yml` to build and push to `gh-pages` | not started | | |
 | Add a documentation badge to `README.rst` | not started | | |
 | Document docstring conventions and update workflow in `CONTRIBUTING.md` | not started | | |
-<<<<<<< HEAD
 | Set up linting for documentation (e.g., `flake8-docstrings`, `rst-lint`, `doc8`) in CI | not started | | |
 | Ensure `flake8-docstrings` rules D205/D406 are enabled in `setup.cfg` | not started | | |
 | Schedule periodic review of documentation coverage | not started | | |
-=======
-| Set up linting for documentation (e.g., `flake8-docstrings`, `rst-lint`) in CI | not started | | |
-| Schedule periodic review of documentation coverage | not started | | |
-| Create `.github/PULL_REQUEST_TEMPLATE.md` to prompt docstring updates | not started | | |
->>>>>>> ec71da1d
+| Create `.github/PULL_REQUEST_TEMPLATE.md` to prompt docstring updates | not started | | |
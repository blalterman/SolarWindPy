--- conflicted
+++ resolved
@@ -4,19 +4,11 @@
 The script parses markdown files under ``solarwindpy/plans`` that contain
 YAML frontmatter and converts them into GitHub issues. Frontmatter fields
 ``name``, ``about`` and ``labels`` are used for the issue metadata while the
-<<<<<<< HEAD
 markdown content beginning with ``## 🧠 Context`` becomes the issue body. The
 final issue title combines the containing directory name with any numeric
 prefix in the filename to preserve ordering. Optionally a specific
 subdirectory can be scanned via the ``-d/--directory`` CLI argument.
-Authentication uses a token supplied via ``--token`` or the ``GITHUB_TOKEN``,
-``GH_TOKEN`` or ``GITHUB_ACCESS_TOKEN`` environment variables.
-=======
-markdown content beginning with ``## 🧠 Context`` becomes the issue body.
-Optionally a specific subdirectory can be scanned via the ``-d/--directory``
-CLI argument. Authentication uses a token supplied via ``--token`` or the
-``GITHUB_TOKEN_SOLARWINDPY`` environment variable.
->>>>>>> cf7af204
+Authentication uses a token supplied via ``--token`` or the ``GITHUB_TOKEN_SOLARWINDPY``.
 """
 
 from __future__ import annotations
@@ -24,10 +16,7 @@
 import argparse
 import logging
 import os
-<<<<<<< HEAD
 import re
-=======
->>>>>>> cf7af204
 import subprocess
 from pathlib import Path
 from typing import Dict, List, Optional, Tuple
@@ -188,7 +177,6 @@
     ]
 
 
-<<<<<<< HEAD
 def infer_issue_title(path: Path, name: str) -> str:
     """Construct an issue title from directory and file names.
 
@@ -223,9 +211,6 @@
 
     return f"{dir_title} – {title_part}"
 
-
-=======
->>>>>>> cf7af204
 def format_summary_table(rows: List[Tuple[str, str]]) -> str:
     """Build a tabulated summary of issue creation outcomes.
 
@@ -274,24 +259,12 @@
 
     token = (
         args.token
-<<<<<<< HEAD
-        or os.getenv("GITHUB_TOKEN")
-        or os.getenv("GH_TOKEN")
-        or os.getenv("GITHUB_ACCESS_TOKEN")
-    )
-    if not token:
-        raise SystemExit(
-            "GitHub access token not provided. Use --token or set GITHUB_TOKEN"
-            "/GH_TOKEN/GITHUB_ACCESS_TOKEN."
-=======
         or os.getenv("GITHUB_TOKEN_SOLARWINDPY")
-#         or os.getenv("GH_TOKEN")
-#         or os.getenv("GITHUB_ACCESS_TOKEN")
     )
     if not token:
         raise SystemExit(
             "GitHub access token not provided. Use --token or set GITHUB_TOKEN_SOLARWINDPY"
->>>>>>> cf7af204
+            "/GH_TOKEN/GITHUB_ACCESS_TOKEN."
         )
 
     log_dir = Path(__file__).resolve().parent.parent / "scripts" / "logs"
@@ -312,15 +285,9 @@
     if not owner or not repo:
         logging.error("Repository owner and name must be provided")
         raise SystemExit(1)
-<<<<<<< HEAD
-
-    summary_rows: List[Tuple[str, str]] = []
-
-=======
-
-    summary_rows: List[Tuple[str, str]] = []
-
->>>>>>> cf7af204
+
+        summary_rows: List[Tuple[str, str]] = []
+
     try:
         plan_files = find_plan_files(args.directory)
     except FileNotFoundError as err:
@@ -336,11 +303,7 @@
         for path in plan_files:
             try:
                 plan = load_markdown_plan(path)
-<<<<<<< HEAD
                 title = infer_issue_title(path, plan["name"])
-=======
-                title = plan["name"]
->>>>>>> cf7af204
                 body = plan["body"]
                 labels = plan["labels"]
 

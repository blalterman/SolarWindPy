import pdb  # noqa: F401
import logging
import re
import urllib

import numpy as np
import pandas as pd

from pathlib import Path
from abc import ABC, abstractmethod, abstractproperty, abstractstaticmethod
from collections import namedtuple

from scipy.interpolate import InterpolatedUnivariateSpline

_Loader_Dtypes_Columns = namedtuple("LoaderNamedTuple", ["dtypes", "columns"])
_data_date_pattern = re.compile(r"\d{4}\d{2}\d{2}")

pd.set_option("mode.chained_assignment", "raise")


class Base(ABC):
    @property
    def logger(self):
        return self._logger

    def _init_logger(self):
        logger = logging.getLogger(
            name="{}.{}".format(__name__, self.__class__.__name__)
        )
        self._logger = logger

    def __str__(self):
        return self.__class__.__name__


class ID(Base):
    def __init__(self, key):
        self._init_logger()
        self.set_key(key)

    @abstractproperty
    def _url_base(self):
        pass

    @abstractproperty
    def _trans_url(self):
        pass

    @property
    def key(self):
        return self._key

    @property
    def url(self):
        r"""URL specifying location from which data was downloaded."""
        return self._url

    def set_key(self, key):
        try:
            url_end = self._trans_url[key]
        except KeyError:
            msg = "{} key unavailable".format(key)
            self.logger.exception(msg)
            raise NotImplementedError(msg)

        url = urllib.parse.urljoin(self._url_base, url_end)

        self.logger.info("Setting key\nkey : %s\nurl : %s", key, url)

        self._key = key
        self._url = url


class DataLoader(Base):
    def __init__(self, key, url):
        r"""
        key: str
            Unique data identifier, typically from something like `SIDCID`.
        url: str
        """
        self._init_logger()
        self.set_key(key)
        self.set_url(url)
        self.get_data_ctime()
        self.get_data_age()

    @abstractproperty
    def data_path(self):
        #        return Path(__file__).parent / "data"
        return Path.home() / "solarwindpy" / "data"

    @abstractstaticmethod
    def convert_nans(data):
        pass

    @abstractmethod
    def download_data(self):
        pass

    @abstractmethod
    def load_data(self):
        self.logger.info(f"""Loading {self.key!s} data""")

        self.maybe_update_stale_data()

        today = pd.to_datetime("today").strftime("%Y%m%d")
        fpath = (self.data_path / today).with_suffix(".csv")
        data = pd.read_csv(fpath, index_col=0, header=0)

        data.set_index(pd.DatetimeIndex(data.index), inplace=True)
        self._data = data

    @property
    def logger(self):
        return self._logger

    @property
    def data(self):
        return self._data

    @property
    def key(self):
        return self._key

    @property
    def url(self):
        return self._url

    @property
    def ctime(self):
        return self._ctime

    @property
    def age(self):
        return self._age

    def _init_logger(self):
        logger = logging.getLogger(
            name="{}.{}".format(__name__, self.__class__.__name__)
        )
        self._logger = logger

    def set_key(self, key):
        self._key = key

    def set_url(self, new):
        self._url = new

    def get_data_ctime(self):
        r"""Examine the path at which the local data was saved to determine the time at
        which it was created. Date format is (YYYYMMDD).
        """
        path = self.data_path
        files = [str(x) for x in path.rglob("*.csv")]
        dates = [re.findall(_data_date_pattern, f) for f in files]

        if not len(dates):
            # This will automatically return a date in 1970, so we
            # will clear and download new data.
            self._ctime = pd.to_datetime(0)
            return

        dates = np.concatenate(dates)
        dates = [x.strip("/") for x in dates]
        dates = np.unique(dates)

        # BUG: This fails if there are more than two dated data directories.
        #         if dates.size > 1:
        #             raise ValueError("Too many dates: %s" % ", ".join(dates.astype(str)))
        #         elif not dates.size:
        #             ctime = pd.to_datetime(0)
        #         else:
        #             ctime = pd.to_datetime(dates[0])

        assert dates.size == 1
        ctime = pd.to_datetime(dates[0])

        self.logger.info("Local data ctime %s", ctime)
        self._ctime = ctime

    def get_data_age(self):
        ctime = self.ctime
        today = pd.to_datetime("today")
        dt = today - ctime
        self._data_age = dt

    def maybe_update_stale_data(self):
        r"""Only the most recent data is retained to save space."""
        self.logger.info("Updating stale data")

        old_ctime = self.ctime
        new_ctime = pd.to_datetime("today")

        if new_ctime.date() > old_ctime.date():
            old_data_path = self.data_path / old_ctime.strftime("%Y%m%d")
            new_data_path = self.data_path / new_ctime.strftime("%Y%m%d")
            new_data_path.parent.mkdir(parents=True, exist_ok=True)

            self.download_data(new_data_path, old_data_path)


class ActivityIndicator(Base):
    @property
    def id(self):
        return self._id

    @property
    def loader(self):
        return self._loader

    @property
    def data(self):
        r"""Shortcut to `self.loader.data`."""
        return self.loader.data

    @property
    def extrema(self):
        return self._extrema

    @property
    def norm_by(self):
        try:
            return self._norm_by
        except AttributeError:
            raise AttributeError("Please calculate normalized quantity")

    @property
    def interpolated(self):
        return self._interpolated

    def set_id(self, new):
        assert isinstance(new, ID)
        self._id = new

    # Need to store `interpolated` in subclass. Allows normalized ssn to be interpolated.
    @abstractmethod
    def interpolate_data(self, source_data, target_index):
        assert isinstance(target_index, pd.DatetimeIndex)
        assert isinstance(source_data.index, pd.DatetimeIndex)

        if isinstance(source_data, pd.Series):
            source_data = source_data.to_frame()

        nans = source_data.isna().any().any()
        if nans:
            raise NotImplementedError(
                """You must drop NaNs in the subclass's caller
            before calling parent method."""
            )

        x_target = target_index.asi8
        x_source = source_data.index.asi8

        interpolated = {}
        for k, y_source in source_data.items():
            interpolator = InterpolatedUnivariateSpline(
                x_source, y_source, check_finite=True
            )
            interped = interpolator(x_target)
            interpolated[k] = interped

        interpolated = pd.DataFrame(interpolated, index=target_index)

        # Remove extrapolated data
        tk = pd.Series(True, target_index)

        t1 = target_index[-1]
        s1 = source_data.index[-1]
        if s1 < t1:
            tk = tk & (target_index <= s1)

        t0 = target_index[0]
        s0 = source_data.index[0]
        if t0 < s0:
            tk = tk & (s0 <= target_index)

        if not tk.all():
            interpolated.where(tk, inplace=True, axis=0)

        self._interpolated = interpolated
        return interpolated

    @abstractproperty
    def normalized(self):
        pass

    @abstractmethod
    def set_extrema(self):
        pass

    @abstractmethod
    def run_normalization(self):
        r"""Normalize quantity within each cycle.

        If data has been interpolated, run normalization on interpolated quantity too.

        Parameters
        ----------
        norm_by: str
            max, zscore, feature-scale
        """
        pass

    def _run_normalization(self, indicator, norm_fcn):
        cut = self.extrema.cut_spec_by_interval(indicator.index, kind="Cycle")
        joint = pd.concat(
            [indicator, cut], axis=1, keys=["indicator", "cycle"]
        ).sort_index(axis=1)
        grouped = joint.groupby("cycle")

        normed = {}
        for k, g in grouped:
            g = g.loc[:, "indicator"]
            normed[k] = norm_fcn(g)
        normed = pd.concat(normed.values(), axis=0).sort_index()
        return normed


class IndicatorExtrema(Base):
    def __init__(self, *args, **kwargs):
        self._init_logger()
        self.load_or_set_data(*args, **kwargs)
        self.calculate_intervals()

    @property
    def data(self):
        return self._data

    @property
    def cycle_intervals(self):
        r"""`pd.Interval`s corresponding to each Rising and Fall edge along with each
        full indicator cycle.
        """
        return self._cycle_intervals

    @property
    def extrema_bands(self):
        r"""Bands of time ($\Delta t$) about indicator extrema, where dt is specified when
        calling :py:meth:`calculate_intervals`.
        """
        try:
            return self._extrema_bands
        except AttributeError:
            raise AttributeError("Have you called `extrema.calculate_extrema_bands`?")

    @abstractmethod
    def load_or_set_data(self):
        pass

    #         path = Path(__file__).parent / "ssn_extrema.csv"
    #         data = pd.read_csv(path, header=0, skiprows=15, index_col=0)
    #         data = pd.to_datetime(data.stack(), format="%Y-%m-%d").unstack(level=1)
    #         data.columns.names = ["kind"]
    #         self._data = data

    #######################################################################
    # Tools for grouping data by Cycle and Cycle Edge (Rising or Falling) #
    #######################################################################
    def calculate_intervals(self):
        r"""The rising edge comes before the falling edge in time, i.e. it's Min N, Max N.
        Also calculate intervals for a full SSN cycle.
        """
        extrema = self.data
        intervals = pd.DataFrame(
            index=extrema.index,
            columns=pd.Index(["Rise", "Fall", "Cycle"], name="kind"),
        )

        # Make `today` only keep the date.
        today = pd.to_datetime(pd.to_datetime("today").date())
        for c, r in extrema.iterrows():
            t0 = r.loc["Min"]
            t1 = r.loc["Max"]

            if pd.isna(t1):
                # No maximum yet, then use Today for maximum
                t1 = today

            try:
                # Get next cycle's Minimum to calculate Falling edge
                t2 = extrema.loc[c + 1, "Min"]
            except KeyError:
                if t1 < today:
                    # We haven't reached next Min yet, but have current cycle Max
                    # so use today.
                    t2 = today
                else:
                    # This cycle does not have a falling edge.
                    t2 = t1 + pd.to_timedelta(6 * 365, unit="D")

            rise_ = pd.Interval(t0, t1)
            fall_ = pd.Interval(t1, t2)
            all_ = pd.Interval(t0, t2)

            if t1 == t2:
                # Then no falling edge
                fall_ = pd.NaT

            intervals.loc[c] = pd.Series({"Rise": rise_, "Fall": fall_, "Cycle": all_})

        intervals = intervals.sort_index(axis=1)
        self._cycle_intervals = intervals
        return intervals

    def cut_spec_by_interval(self, epoch, kind=None, tk_cycles=None):
        r"""`pd.cut` the Datetime variable `epoch` into rising and falling edges and
        cycle numbers.

        Parameters
        ----------
        epoch: pd.Series or pd.DatetimeIndex
            Data to cut.
        kind: str, None
            If `kind` is not None, it should be some subset of

                ========= ===============================
                   Key              Description
                ========= ===============================
                 None      Cut by all available options.
                 "Cycle"   Cut by solar cycle
                 "Rise"    Cut by rising edge
                 "Fall"    Cut by falling edge
                 "Edges"   Cut by `["Fall", "Rise"]`.
                           Exclusive option.
                ========= ===============================

            Note that "Edges" is exclusive and will specify
            `["Fall", "Rise"]` alone.
        tk_cycles: None, list, slice
            If not None, an object that can be used for index
            slicing to select the target solar cycles.
        """
        if isinstance(epoch, pd.DatetimeIndex):
            epoch = epoch.to_series()

        intervals = self.cycle_intervals

        available_kind = intervals.columns.get_level_values("kind")
        if kind is None:
            kind = available_kind
        elif isinstance(kind, str):
            if kind == "Edges":
                intervals = intervals.loc[:, ["Fall", "Rise"]]
            #                 kind = ["Rise", "Fall"]
            else:
                intervals = intervals.loc[:, [kind]]
        #                 kind = [kind]
        elif hasattr(kind, "__iter__"):
            if not np.all([k in available_kind for k in kind]):
                raise ValueError(f"""Interval `{kind!s}` is unavailable""")
            intervals = intervals.loc[:, kind]
        else:
            raise ValueError(f"""Interval `{kind!s}` is unavailable""")

        if tk_cycles is not None:
            intervals = intervals.loc[tk_cycles]

        ii = pd.IntervalIndex(intervals.stack()).sort_values()
        if not (ii.is_unique and ii.is_monotonic_increasing):
            raise ValueError

        cut = pd.cut(epoch, ii)
        cut.name = "Cycle_Interval"

        return cut

    ############################################################
    # Tools for selecting data within some dt of cycle extrema #
    ############################################################
    def calculate_extrema_bands(self, dt="365d"):
<<<<<<< HEAD
        r"""Calculate `pd.IntervalIndex` that is at extrema +/- dt."""
        dt = pd.to_timedelta(dt)
=======
        r"""Calculate `pd.IntervalIndex` that is at extrema +/- dt.
        """
>>>>>>> 1b5f8d35
        extrema = self.data.stack()

        dt = pd.to_timedelta(dt)
        dt = np.atleast_1d(dt)
        if dt.size == 2:
            dl, dr = dt
        elif dt.size == 1:
            dl = dr = dt[0]
        else:
            raise ValueError("Only know how to handle 1 or 2 dt options.")

        left = extrema.subtract(dl)
        right = extrema.add(dr)
        lr = pd.DataFrame({"left": left, "right": right})

        def make_interval(x):
            return pd.Interval(x.loc["left"], x.loc["right"])

        bands = lr.apply(make_interval, axis=1).unstack(level="kind")
        self._extrema_bands = bands
        return bands

    def cut_about_extrema_bands(self, epoch, tk_cycles=None, kind=None):
        r"""Assign each `epoch` measurement within $\Delta t$ to a Indicator extrema, where
        $\Delta t$ is assigned by :py:meth:`calc_extrema_bands`.

        Parameters
        ----------
        epoch: pd.DatetimeIndex
            Epochs to bin in extrema bands.
        tk_cycles: None, slice
            If not None, a slice object to take the cycles you want to use.
        kind: None, "Min", "Max"
            If "Min" or "Max", only use that kind of extrema.
        """
        bands = self.extrema_bands
        if tk_cycles is not None:
            bands = bands.loc[tk_cycles]

        if kind is None:
            kind = ["Min", "Max"]

        elif isinstance(kind, str):
            kind = [kind]

        bands = bands.loc[:, kind]
        bands = bands.stack()

        # TODO: verify bands shape
        intervals = pd.IntervalIndex(bands.values).sort_values()
        cut = pd.cut(epoch, intervals)
        cut = pd.Series(cut, index=epoch, name="spec_by_extrema_band")

        mapper = bands.reset_index(name="Intervals").set_index("Intervals")
        mapper = mapper.loc[:, "Number"].astype(str) + "-" + mapper.loc[:, "kind"]
        mapped = cut.map(mapper)

        return cut, mapped<|MERGE_RESOLUTION|>--- conflicted
+++ resolved
@@ -468,13 +468,8 @@
     # Tools for selecting data within some dt of cycle extrema #
     ############################################################
     def calculate_extrema_bands(self, dt="365d"):
-<<<<<<< HEAD
         r"""Calculate `pd.IntervalIndex` that is at extrema +/- dt."""
         dt = pd.to_timedelta(dt)
-=======
-        r"""Calculate `pd.IntervalIndex` that is at extrema +/- dt.
-        """
->>>>>>> 1b5f8d35
         extrema = self.data.stack()
 
         dt = pd.to_timedelta(dt)

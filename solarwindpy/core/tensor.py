#!/usr/bin/env python
"""Tensor utilities for thermal speed, pressure, and temperature.

The :class:`Tensor` class provides convenient methods for handling
tensor quantities used throughout the package.
"""

import pandas as pd
from typing import Union

<<<<<<< HEAD
pd.set_option("mode.chained_assignment", "raise")

=======
>>>>>>> 472aacd1
try:
    from . import base
except ImportError:
    import base


class Tensor(base.Base):
    """A class for storing and manipulating tensor data.

    Inherits from solarwindpy.core.Base.

    Attributes:
        _data (pd.DataFrame): The underlying tensor data.
    """

    def __init__(self, data: pd.DataFrame):
        """Initialize the Tensor object.

        Args:
            data (pd.DataFrame): The tensor data to be stored.
        """
        super().__init__(data)
        self._validate_data(data)
        self._data = data

    def __call__(self, component: str) -> Union[pd.Series, pd.DataFrame]:
        """Access a specific component of the tensor.

        Args:
            component (str): The name of the component to access.

        Returns:
            Union[pd.Series, pd.DataFrame]: The requested component data.

        Raises:
            AttributeError: If the component does not exist.
        """
        return self.__getattr__(component)

    def set_data(self, new: pd.DataFrame):
        """Set new data for the tensor.

        Args:
            new (pd.DataFrame): The new tensor data.

        Raises:
            ValueError: If the new data does not contain the required columns.
        """
        super().set_data(new)
        self._validate_data(new)

    @staticmethod
    def _validate_data(data: pd.DataFrame):
        """Validate the tensor data structure.

        Args:
            data (pd.DataFrame): The tensor data to validate.

        Raises:
            ValueError: If the data does not contain the required columns.
        """
        required_columns = pd.Index(["per", "par", "scalar"])
        if not required_columns.isin(data.columns).all():
            missing_columns = required_columns[~required_columns.isin(data.columns)]
            raise ValueError(f"Missing required columns: {missing_columns.tolist()}")

    # @property
    # def per(self) -> Union[pd.Series, pd.DataFrame]:
    #     """Access the 'per' component of the tensor."""
    #     return self.data.loc[:, 'per']

    # @property
    # def par(self) -> Union[pd.Series, pd.DataFrame]:
    #     """Access the 'par' component of the tensor."""
    #     return self.data.loc[:, 'par']

    # @property
    # def scalar(self) -> Union[pd.Series, pd.DataFrame]:
    #     """Access the 'scalar' component of the tensor."""
    #     return self.data.loc[:, 'scalar']

    @property
    def magnitude(self) -> Union[pd.Series, pd.DataFrame]:
        """Calculate and return the magnitude of the tensor."""
        return self.data.multiply({"par": 1 / 3, "per": 2 / 3}, axis=1, level="C").sum(
            axis=1
        )<|MERGE_RESOLUTION|>--- conflicted
+++ resolved
@@ -8,11 +8,6 @@
 import pandas as pd
 from typing import Union
 
-<<<<<<< HEAD
-pd.set_option("mode.chained_assignment", "raise")
-
-=======
->>>>>>> 472aacd1
 try:
     from . import base
 except ImportError:

--- conflicted
+++ resolved
@@ -101,7 +101,6 @@
 }
 
 
-<<<<<<< HEAD
 @dataclass
 class Constants:
     """Physical constants useful for solar wind calculations."""
@@ -196,157 +195,4 @@
         self.cs = self.v
         self.cfms = self.v
         self.rho = self.n * constants.m_p
-        self.specific_entropy = 1e4 / constants.e
-=======
-class Constants(object):
-    def __init__(self):
-        pass
-
-    @property
-    def misc(self):
-        return pd.Series(_misc_constants)
-
-    @property
-    def kb(self):
-        return pd.Series(_kBoltzmann)
-
-    @property
-    def m_in_mp(self):
-        return pd.Series(_m_in_mp)
-
-    @property
-    def m(self):
-        return pd.Series(_masses)
-
-    @property
-    def m_amu(self):
-        r"""Masses in amu."""
-        return pd.Series(_m_amu)
-
-    @property
-    def charges(self):
-        return pd.Series(_charges)
-
-    @property
-    def charge_states(self):
-        return pd.Series(_charge_states)
-
-    @property
-    def polytropic_index(self):
-        r"""The polytropic index. Some example cases are [1, pg 27].
-
-            ======= =========================== ==========
-             gamma              use               alias
-            ======= =========================== ==========
-             3       Motion parallel to B        "par"
-             2       Motion perpendicular to B   "per"
-             5/3     Isotropic plasma            "scalar"
-            ======= =========================== ==========
-
-        References
-        ----------
-        [1] Siscoe, G. L. (1983). Solar System Magnetohydrodynamics (pp.
-            11–100). https://doi.org/10.1007/978-94-009-7194-3_2
-        """
-        return pd.Series(_polytropic_index)
-
-
-class Units(object):
-    def __init__(self):
-        pass
-
-    @property
-    def bfield(self):
-        r""":math:`[\mathrm{nT}]`"""
-        return 1e-9
-
-    @property
-    def b(self):
-        r""":math:`[\mathrm{nT}]`"""
-        return self.bfield
-
-    @property
-    def v(self):
-        r""":math:`[\mathrm{km \, s^{-1}}]`"""
-        return 1e3
-
-    @property
-    def w(self):
-        r""":math:`[\mathrm{km \, s^{-1}}]`"""
-        return self.v
-
-    @property
-    def dv(self):
-        r""":math:`[\mathrm{km \, s^{-1}}]`"""
-        return self.v
-
-    @property
-    def ca(self):
-        r""":math:`[\mathrm{km \, s^{-1}}]`"""
-        return self.v
-
-    @property
-    def cs(self):
-        r""":math:`[\mathrm{km \, s^{-1}}]`"""
-        return self.v
-
-    @property
-    def cfms(self):
-        r""":math:`[\mathrm{km \, s^{-1}}]`"""
-        return self.v
-
-    @property
-    def pth(self):
-        r""":math:`[\mathrm{pPa}]`"""
-        return 1e-12
-
-    @property
-    def temperature(self):
-        r""":math:`[10^{5} \mathrm{K}]`"""
-        return 1e5
-
-    @property
-    def n(self):
-        r""":math:`[\mathrm{cm^{-3}}]`"""
-        return 1e6
-
-    @property
-    def rho(self):
-        r""":math:`[\mathrm{cm^{-3} \, m_p}]`"""
-        return self.n * constants.m_p
-
-    @property
-    def beta(self):
-        r""":math:`[\#]`"""
-        return 1.0
-
-    @property
-    def lnlambda(self):
-        r""":math:`[\#]`"""
-        return 1.0
-
-    @property
-    def nuc(self):
-        r""":math:`[10^{-7} \mathrm{Hz}]`"""
-        return 1e-7
-
-    @property
-    def nc(self):
-        r""":math:`[\#]`"""
-        return 1.0
-
-    @property
-    def qpar(self):
-        r""":math:`[\mathrm{mW \, cm^{-2}}]`"""
-        return 1e-7
-
-    @property
-    def distance2sun(self):
-        r""":math:`[m]`"""
-        return 1.0
-
-    @property
-    def specific_entropy(self):
-        r""":math:`[\mathrm{eV \, cm^2 \, m_p^{-5/3}}]`"""
-        return 1e4 / constants.e
->>>>>>> 5c0e6a7f
+        self.specific_entropy = 1e4 / constants.e
--- conflicted
+++ resolved
@@ -343,15 +343,9 @@
         window = kwargs.pop("window", "15min")
         min_periods = kwargs.pop("min_periods", 5)
 
-<<<<<<< HEAD
-        data = pd.concat({"v": v_in, "b": b_ca_units}, axis=1, names=["M"]).sort_index(
-            axis=1
-        )
-=======
         data = pd.concat(
             {"v": v_in, "b": b_ca_units}, axis=1, names=["M"], sort=True
         ).sort_index(axis=1)
->>>>>>> 1db09d5f
         rolled = data.rolling(window, min_periods=min_periods, **kwargs)
         agged = rolled.agg("mean")
         deltas = data.subtract(agged, axis=1)

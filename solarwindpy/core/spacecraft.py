--- conflicted
+++ resolved
@@ -212,11 +212,7 @@
         except KeyError:
             pass
 
-<<<<<<< HEAD
-        target = pd.concat(target, axis=1, names=["M"]).sort_index(axis=1)
-=======
         target = pd.concat(target, axis=1, names=["M"], sort=False).sort_index(axis=1)
->>>>>>> 1db09d5f
 
         assert isinstance(target.index, pd.DatetimeIndex)
         self._data = target
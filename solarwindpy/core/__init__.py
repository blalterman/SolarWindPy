--- conflicted
+++ resolved
@@ -1,9 +1,5 @@
-<<<<<<< HEAD
 """Core classes for :mod:`solarwindpy`.
 
 These modules implement the fundamental objects used throughout the
 package.
-"""
-=======
-r""":py:mod:`solarwindpy` core classes."""
->>>>>>> 472aacd1
+"""
--- conflicted
+++ resolved
@@ -542,26 +542,18 @@
     def set_data(self, new):
         r"""Set the data and log statistics about it.
         """
-#         assert isinstance(new, pd.DataFrame)
+        #         assert isinstance(new, pd.DataFrame)
         super(Plasma, self).set_data(new)
-    
+
         new = new.reorder_levels(["M", "C", "S"], axis=1).sort_index(axis=1)
         # new = new.sort_index(axis=1, inplace=True)
         assert new.columns.names == ["M", "C", "S"]
-<<<<<<< HEAD
-        assert isinstance(new.index, pd.DatetimeIndex)
-        if not new.index.is_monotonic:
-            self.logger.warning(
-                r"""A non-monotonic DatetimeIndex typically indicates the presence of bad data. It will also impact performance and prevent some Datetime-dependent tools from working."""
-            )
-=======
-        
-#         assert isinstance(new.index, pd.DatetimeIndex)
-#         if not new.index.is_monotonic:
-#             self.logger.warning(
-#                 r"""A non-monotonic DatetimeIndex typically indicates the presence of bad data. This will impact perfomance and prevent some DatetimeIndex-dependent functionality from working."""
-#             )
->>>>>>> 0016273a
+
+        #         assert isinstance(new.index, pd.DatetimeIndex)
+        #         if not new.index.is_monotonic:
+        #             self.logger.warning(
+        #                 r"""A non-monotonic DatetimeIndex typically indicates the presence of bad data. This will impact perfomance and prevent some DatetimeIndex-dependent functionality from working."""
+        #             )
 
         # These are the only quantities we want in plasma.
         # TODO: move `theta_rms`, `mag_rms` and anything not common to

#!/usr/bin/env python
"""The Plasma class that contains all Ions, magnetic field, and spacecraft information.

Propoded Updates
^^^^^^^^^^^^^^^^
-It would be cute if one could call `plasma % a`, i.e. plasma mod
 an ion and return a new plasma without that ion in it. Well, either
 mod or subtract. Subtract and add probably make more sense. (20180129)

-See (https://drive.google.com/drive/folders/0ByIrJAE4KMTtaGhRcXkxNHhmY2M)
 for the various methods that might be worth considering including __getattr__
 vs __getattribute__, __hash__, __deepcopy__, __copy__, etc. (20180129)

-Convert `Plasma.__call__` to `Plasma.__getitem__` and `Plasma.__iter__` to
 to allow iterating over ions. (20180316)
 N.B. This could have complicated results as to how we actually access the
 underlying data and objects stored in the DataFrame.

-Define `__format__` methods for use with `str.format`. (20180316)

-Define `Plasma.__len__` to return the number of ions in the plasma. (20180316)

-Split each class into its own file. Suggested by EM. (BLA 20180217)

-Add `Plasma.dropna(*args, **kwargs)` that passes everything to `plasma.data.dropna`
 and then calls `self.__Plasma__set_ions()` to update the ions after drop. (20180404)

-Moved `_conform_species` to base.Base so that it is accessable for
 alfvenic_turbulence.py. Did not move tests out of `test_plasma.py`.  (20181121)
"""
import numpy as np
import pandas as pd
import itertools

# We rely on views via DataFrame.xs to reduce memory size and do not
# `.copy(deep=True)`, so we want to make sure that this doesn't
# accidentally cause a problem.

from . import base
from . import vector
from . import ions
from . import spacecraft
from . import alfvenic_turbulence as alf_turb


class Plasma(base.Base):
    r"""Container for multi-species plasma physics data and analysis.

    The Plasma class serves as the central container for solar wind plasma
    analysis, combining ion moment data, magnetic field measurements, and
    spacecraft trajectory information for comprehensive plasma physics calculations.
    
    This class enables analysis of multi-species plasma including protons, 
    alpha particles, and heavier ions. It provides convenient access to ion 
    species through attribute shortcuts and supports advanced plasma physics
    calculations such as plasma beta, Coulomb collision frequencies, and 
    thermal parameters.

    Attribute access is first attempted on the underlying :py:attr:`ions` table
    before falling back to ``super().__getattr__``. This allows convenient
    shorthand such as ``plasma.a`` to access the alpha particle :class:`Ion`
    and ``plasma.p1`` for protons.
    
    Attributes
    ----------
    data : pandas.DataFrame
        Multi-indexed DataFrame containing plasma measurements with columns
        labeled by ("M", "C", "S") for measurement, component, and species.
    ions : pandas.Series of Ion objects
        Dictionary-like access to individual ion species objects.
    species : list of str
        Available ion species identifiers in the plasma.
    spacecraft : Spacecraft, optional
        Spacecraft trajectory and velocity information.
    auxiliary_data : pandas.DataFrame, optional
        Additional measurements such as quality flags or derived parameters.
        
    Notes
    -----
    Thermal speeds assume the relationship :math:`mw^2 = 2kT` where :math:`m` 
    is ion mass, :math:`w` is thermal speed, :math:`k` is Boltzmann's constant,
    and :math:`T` is temperature.
    
    The underlying data structure uses a three-level MultiIndex for columns:
    - Level 0 (M): Measurement type ('n', 'v', 'w', 'b', etc.)
    - Level 1 (C): Component ('x', 'y', 'z', 'par', 'per', etc.)  
    - Level 2 (S): Species identifier ('p1', 'a', 'o6', etc.)
    
    Examples
    --------
    Create a plasma object from multi-species data:
    
    >>> import pandas as pd
    >>> import numpy as np
    >>> # Create sample MultiIndex data
    >>> epoch = pd.date_range('2023-01-01', periods=3, freq='1min')
    >>> columns = pd.MultiIndex.from_tuples([
    ...     ('n', '', 'p1'), ('v', 'x', 'p1'), ('v', 'y', 'p1'), ('v', 'z', 'p1'),
    ...     ('n', '', 'a'), ('v', 'x', 'a'), ('v', 'y', 'a'), ('v', 'z', 'a'),
    ...     ('w', 'par', 'p1'), ('w', 'per', 'p1'), ('w', 'par', 'a'), ('w', 'per', 'a'),
    ...     ('b', 'x', ''), ('b', 'y', ''), ('b', 'z', '')
    ... ], names=['M', 'C', 'S'])
    >>> data = pd.DataFrame(np.random.rand(3, len(columns)), 
    ...                     index=epoch, columns=columns)
    >>> plasma = Plasma(data, 'p1', 'a')  # Protons and alphas
    >>> type(plasma.p1).__name__  # Proton ion object
    'Ion'
    
    Calculate plasma physics parameters:
    
    >>> beta = plasma.beta('p1')          # Plasma beta for protons
    >>> type(beta).__name__
    'Tensor'
    
<<<<<<< HEAD
    Access ion properties:
=======
    Idenfity ion species in plasma:
>>>>>>> c500e763
    
    >>> plasma.species
    ['p1', 'a']
    """

    def __init__(
        self,
        data,
        *species,
        spacecraft=None,
        auxiliary_data=None,
        log_plasma_stats=False,
    ):
        r"""Initialize a :class:`Plasma` instance.

        Parameters
        ----------
        data : :class:`pandas.DataFrame`
            Contains the magnetic field and core ion moments. Columns are a
            three-level :class:`~pandas.MultiIndex` labelled ``("M", "C", "S")``
            for measurement, component, and species. The index should contain
            datetime information, for example ``Epoch`` when loading from a CDF
            file.
        *species : str
            Iterable of species contained in ``data``.
        spacecraft : :class:`~solarwindpy.core.spacecraft.Spacecraft`, optional
            Spacecraft trajectory and velocity information. If ``None``, the
            Coulomb number :py:meth:`~Plasma.nc` method will raise a
            :class:`ValueError`.
        auxiliary_data : :class:`pandas.DataFrame`, optional
            Additional measurements to carry with the plasma, for example data
            quality flags. The column labelling scheme must match ``data``.
        log_plasma_stats : bool, default ``False``
            Log summary statistics when ``data`` is set.

        Notes
        -----
        Thermal speeds assume :math:`mw^2 = 2kT`.

        Examples
        --------
        >>> epoch = pd.Series({0: pd.to_datetime("1995-01-01"),
                               1: pd.to_datetime("2015-03-23"),
                               2: pd.to_datetime("2022-10-09")}, name="Epoch")
        >>> data = {
        ("b", "x", ""): {0: 0.5, 1: 0.6, 2: 0.7},
        ("b", "y", ""): {0: -0.25, 1: -0.26, 2: 0.27},
        ("b", "z", ""): {0: 0.3, 1: 0.4, 2: -0.7},
        ("n", "", "a"): {0: 0.5, 1: 1.0, 2: 1.5},
        ("n", "", "p1"): {0: 1.0, 1: 2.0, 2: 3.0},
        ("v", "x", "a"): {0: 125.0, 1: 250.0, 2: 375.0},
        ("v", "x", "p1"): {0: 100.0, 1: 200.0, 2: 300.0},
        ("v", "y", "a"): {0: 250.0, 1: 375.0, 2: 750.0},
        ("v", "y", "p1"): {0: 200.0, 1: 300.0, 2: 600.0},
        ("v", "z", "a"): {0: 500.0, 1: 750.0, 2: 1000.0},
        ("v", "z", "p1"): {0: 400.0, 1: 600.0, 2: 800.0},
        ("w", "par", "a"): {0: 3.0, 1: 4.0, 2: 5.0},
        ("w", "par", "p1"): {0: 10.0, 1: 20.0, 2: 30.0},
        ("w", "per", "a"): {0: 7.0, 1: 9.0, 2: 10.0},
        ("w", "per", "p1"): {0: 7.0, 1: 26.0, 2: 28.0},
        }
        >>> data = pd.DataFrame.from_dict(data, orient="columns")
        >>> data.columns.names = ["M", "C", "S"]
        >>> data.index = epoch
        >>> data.T
        Epoch     1995-01-01  2015-03-23  2022-10-09
        M C   S
        b x             0.50        0.60        0.70
          y            -0.25       -0.26        0.27
          z             0.30        0.40       -0.70
        n     a         0.50        1.00        1.50
              p1        1.00        2.00        3.00
        v x   a       125.00      250.00      375.00
              p1      100.00      200.00      300.00
          y   a       250.00      375.00      750.00
              p1      200.00      300.00      600.00
          z   a       500.00      750.00     1000.00
              p1      400.00      600.00      800.00
        w par a         3.00        4.00        5.00
              p1       10.00       20.00       30.00
          per a         7.00        9.00       10.00
              p1        7.00       26.00       28.00
        >>> plasma = Plasma(data, "a", "p1")
        """
        self._init_logger()
        self._set_species(*species)
        self.set_log_plasma_stats(log_plasma_stats)
        super(Plasma, self).__init__(data)
        self._set_ions()
        self.set_spacecraft(spacecraft)
        self.set_auxiliary_data(auxiliary_data)

    def __getattr__(self, attr):
        if attr in self.ions.index:
            return self.ions.loc[attr]
        else:
            return super(Plasma, self).__getattr__(attr)

    @property
    def epoch(self):
        """Time index of the plasma data.
        
        Returns
        -------
        pandas.DatetimeIndex
            Datetime index containing measurement timestamps.
            
        Examples
        --------
        >>> plasma.epoch
        DatetimeIndex(['1995-01-01', '2015-03-23', '2022-10-09'], 
                      dtype='datetime64[ns]', name='Epoch', freq=None)
        """
        return self.data.index

    @property
    def spacecraft(self):
        r"""`Spacecraft` object stored in `plasma`."""
        return self._spacecraft

    @property
    def sc(self):
        r"""Shortcut to :py:attr:`spacecraft`."""
        return self.spacecraft

    @property
    def auxiliary_data(self):
        r"""Any data that does not fall into the following categories.
        Epoch is index.

            -magnetic field
            -ion velocity
            -ion number density
            -ion thermal speed
        """
        #         try:
        return self._auxiliary_data

    #         except AttributeError:
    #             raise AttributeError("No auxiliary data set.")

    @property
    def aux(self):
        r"""Shortcut to :py:attr:`auxiliary_data`."""
        return self.auxiliary_data

    @property
    def log_plasma_at_init(self):
        """Flag indicating whether to log plasma statistics during initialization.
        
        Returns
        -------
        bool
            True if plasma statistics should be logged at initialization.
            
        See Also
        --------
        set_log_plasma_stats : Method to modify this setting
        """
        return self._log_plasma_at_init

    def set_log_plasma_stats(self, new):
        """Set flag for logging plasma statistics during initialization.
        
        Parameters
        ----------
        new : bool
            Whether to enable logging of plasma statistics.
            
        Notes
        -----
        When enabled, summary statistics including density ranges, velocity 
        distributions, and magnetic field statistics are logged during 
        plasma initialization.
        
        Examples
        --------
        >>> plasma.set_log_plasma_stats(True)
        >>> plasma.log_plasma_at_init
        True
        """
        self._log_plasma_at_init = bool(new)

    def save(
        self,
        fname,
        dkey="FC",
        sckey="SC",
        akey="FC_AUX",
        data_modifier_fcn=None,
        sc_modifier_fcn=None,
        aux_modifier_fcn=None,
    ):
        r"""
        Save the plasma's underlying data and aux DataFrame to an HDF5 file at `fname`.

        Parameters
        ----------
        fname: str or `pathlib.Path`.
            File name pointing to the save location.
            The typical use when creating a data file in `Create_Datafile.ipynb`
            is `fname("swe", "h5", strip_date=True)`.
        dkey: None
            The HDF5 file key at which to store the data.
        sckey: None
            The HDF5 file key at which to store the spacecraft data.
        akey: None
            The HDF5 file key at which to store the auxiliary_data.
        data_modifier_fcn: None, FunctionType
            A function to modify the data saved, e.g. if you don't want to save
            a specific species in the data file, you can pass.

                def modify_data(data):
                    return data.drop("a", axis=1, level="S")

            It can only take one argument, `data`.
        spacecraft_modifier_fcn: None, FunctionType
            A function to modifie the spacecraft data saved. See `data_modifier_fcn`
            for syntax.
        aux_modifier_fcn: None, FunctionType
            A function to modify the auxiliary_data saved. See
            `data_modifier_fcn` for syntax.
        """
        from types import FunctionType

        fname = str(fname)
        data = self.data
        sc = self.sc
        aux = self.aux

        if data_modifier_fcn is not None:
            if not isinstance(data_modifier_fcn, FunctionType):
                msg = (
                    "`modifier_fcn` must be a FunctionType. " "You passes '%s`."
                ) % type(data_modifier_fcn)
                raise TypeError(msg)
            data = data_modifier_fcn(data)

        # Recalculate "w_scalar" on load, so no need to save.
        data.drop("scalar", axis=1, level="C").to_hdf(fname, key=dkey)
        self.logger.info(
            "data saved\n{:<5}  %s\n{:<5}  %s\n{:<5}  %s".format(
                "file", "dkey", "shape"
            ),
            fname,
            dkey,
            data.shape,
        )

        msg = "`modifier_fcn` must be a FunctionType. " "You passes '%s`."
        if sc is not None:
            sc = sc.data
            if sc_modifier_fcn is not None:
                if not isinstance(sc_modifier_fcn, FunctionType):
                    raise TypeError(msg % type(sc_modifier_fcn))
                sc = sc_modifier_fcn(sc)

            sc.to_hdf(fname, key=sckey)
            self.logger.info(
                "spacecraft saved\n{:<5}  %s\n{:<5}  %s\n{:<5}  %s".format(
                    "file", "sckey", "shape"
                ),
                fname,
                sckey,
                sc.shape,
            )
        else:
            self.logger.info("No spacecraft data to save")

        if aux is not None:
            if aux_modifier_fcn is not None:
                if not isinstance(aux_modifier_fcn, FunctionType):
                    raise TypeError(msg % type(aux_modifier_fcn))
                aux = aux_modifier_fcn(aux)

            aux.to_hdf(fname, key=akey)
            self.logger.info(
                "aux saved\n{:<5}  %s\n{:<5}  %s\n{:<5}  %s".format(
                    "file", "akey", "shape"
                ),
                fname,
                akey,
                aux.shape,
            )
        else:
            self.logger.info("No auxiliary data to save")

    @classmethod
    def load_from_file(
        cls,
        fname,
        *species,
        dkey="FC",
        sckey="SC",
        akey="FC_AUX",
        sc_frame=None,
        sc_name=None,
        start=None,
        stop=None,
        **kwargs,
    ):
        r"""
        Load data from an HDF5 file at `fname` and create a plasma.

        Parameters
        ----------
        fname: str or pathlib.Path
            The file from which to load the data.
        species: list-like of str
            The species to load. If none are passed, they are automatically
            selected from the data.
        dkey: str, "FC"
            The key for getting data from HDF5 file.
        sckey: str, "SC"
            The key for getting spacecraft data from the HDF5 file.
        akey: str, "FC_AUX"
            key for getting auxiliary data from HDF5 file.
        start, stop: None, parsable by `pd.to_datetime`
            If not None, time to start/stop for loading data.
        kwargs:
            Passed to `Plasma.__init__`.
        """

        data = pd.read_hdf(fname, key=dkey)
        data.columns.names = ["M", "C", "S"]

        if start is not None or stop is not None:
            data = data.loc[start:stop]

        if not species:
            species = [s for s in data.columns.get_level_values("S").unique() if s]
        s_chk = [isinstance(s, str) for s in species]
        if not np.all(s_chk):
            msg = "Only string species allowed. Default or passed species: {}.".format(
                s_chk
            )
            raise ValueError(msg)

        log_at_init = kwargs.pop("log_plasma_stats", False)
        plasma = cls(data, *species, log_plasma_stats=log_at_init, **kwargs)

        plasma.logger.warning(
            "Loaded plasma from file\nFile:  %s\n\ndkey  :  %s\nshape : %s\nstart : %s\nstop  : %s",
            str(fname),
            dkey,
            data.shape,
            data.index.min(),
            data.index.max(),
        )

        if sckey:
            sc = pd.read_hdf(fname, key=sckey)
            sc.columns.names = ("M", "C")

            if (sc_name is None) or (sc_frame is None):
                raise ValueError(
                    "Must specify spacecraft name and frame\nname : %s\nframe: %s"
                    % (sc_name, sc_frame)
                )

            if start is not None or stop is not None:
                sc = sc.loc[data.index]

            sc = spacecraft.Spacecraft(sc, sc_name, sc_frame)

            plasma.set_spacecraft(sc)
            plasma.logger.warning(
                "Spacecraft data loaded\nsc_key: %s\nshape: %s", sckey, sc.data.shape
            )

        if akey:
            aux = pd.read_hdf(fname, key=akey)
            aux.columns.names = ("M", "C", "S")

            if start is not None or stop is not None:
                aux = aux.loc[data.index]

            plasma.set_auxiliary_data(aux)
            plasma.logger.warning(
                "Auxiliary data loaded from file\nakey: %s\nshape: %s", akey, aux.shape
            )

        return plasma

    def _set_species(self, *species):
        r"""
        Initialize `species` property to make overriding `set_data`
        easier.
        """
        species = self._clean_species_for_setting(*species)
        self._species = species
        self.logger.debug("%s init with species %s", self.__class__.__name__, (species))

    def _chk_species(self, *species):
        r"""
        Check the species in each :py:class:`Plasma` method call and ensure they are available in the :py:attr:`ions`.
        """
        species = self._conform_species(*species)
        minimal_species = [s.split("+") for s in species]
        minimal_species = np.unique([*itertools.chain(minimal_species)])
        minimal_species = pd.Index(minimal_species)

        #        print("",
        #              "<_chk_species>",
        #              "<conformed>: {}".format(species),
        #              "<minimal>: {}".format(minimal_species),
        #              "<available>: {}".format(self.ions.index),
        #              sep="\n",
        #              end="\n\n")

        unavailable = minimal_species.difference(self.ions.index)

        if unavailable.any():
            requested = ", ".join(sorted(species))
            available = ", ".join(sorted(self.ions.index.values))
            unavailable = ", ".join(unavailable.values)
            msg = (
                "Requested species unavailable.\n"
                "Requested: %s\n"
                "Available: %s\n"
                "Unavailable: %s"
            )
            # print(msg % (requested, available, unavailable), flush=True, end="\n")
            raise ValueError(msg % (requested, available, unavailable))
        return species

    @property
    def species(self):
        r"""Tuple of species contained in plasma."""
        return self._species

    @property
    def ions(self):
        r"""`pd.Series` containing the ions."""
        return self._ions

    def _set_ions(self):
        species = self.species
        if len(species) == 1:
            species = species[0].split(",")
        assert np.all(
            ["+" not in s for s in species]
        ), "Plasma.species can't contain '+'."
        species = tuple(species)

        ions_ = pd.Series({s: ions.Ion(self.data, s) for s in species})
        self._ions = ions_
        self._species = species

    def drop_species(self, *species: str) -> "Plasma":
        """Return a new :class:`Plasma` without the specified species.

        Parameters
        ----------
        *species : str
            Species to remove from the plasma.

        Returns
        -------
        Plasma
            A new plasma containing only the remaining species.

        Raises
        ------
        ValueError
            If all species are removed.
        """

        species_to_drop = self._chk_species(*species)
        remaining = [s for s in self.species if s not in species_to_drop]
        if not remaining:
            raise ValueError("Must have >1 species. Can't have empty plasma.")

        mask_keep = (
            self.data.columns.get_level_values("S") == ""
        ) | self.data.columns.get_level_values("S").isin(remaining)
        data = self.data.loc[:, mask_keep]

        aux = None
        if self.auxiliary_data is not None:
            aux_mask = (
                self.auxiliary_data.columns.get_level_values("S") == ""
            ) | self.auxiliary_data.columns.get_level_values("S").isin(remaining)
            aux = self.auxiliary_data.loc[:, aux_mask]

        new = Plasma(
            data,
            *remaining,
            spacecraft=self.spacecraft,
            auxiliary_data=aux,
            log_plasma_stats=self.log_plasma_at_init,
        )
        return new

    def set_spacecraft(self, new):
        """Set or update the spacecraft trajectory data.
        
        Parameters
        ----------
        new : Spacecraft or None
            Spacecraft trajectory object containing position and velocity data.
            Must have matching datetime index with plasma data.
            
        Raises
        ------
        AssertionError
            If spacecraft index does not match plasma data index.
            
        Notes
        -----
        The spacecraft data is required for calculating certain plasma physics
        parameters such as Coulomb collision frequencies that depend on the
        plasma frame transformation.
        
        Examples
        --------
        >>> sc = Spacecraft(trajectory_data)
        >>> plasma.set_spacecraft(sc)
        >>> plasma.spacecraft.position  # Access trajectory data
        """
        assert isinstance(new, spacecraft.Spacecraft) or new is None

        if new is not None:
            assert isinstance(new.data.index, pd.DatetimeIndex)
            assert new.data.index.equals(self.data.index)
            assert new.data.columns.names == ("M", "C")
            # Don't test spacecraft data duplicating plasma data b/c labels will
            # overlap even though they represent different quantities because
            # spacecraft only has a 2-level MultiIndex.

        self._log_object_at_load(new.data if new is not None else new, "spacecraft")
        self._spacecraft = new

    def set_auxiliary_data(self, new):
        """Set or update auxiliary measurement data.
        
        Parameters
        ----------
        new : pandas.DataFrame or None
            Additional measurements such as data quality flags, derived
            parameters, or instrument-specific metadata. Must have matching
            datetime index with plasma data.
            
        Raises
        ------
        AssertionError
            If auxiliary data index does not match plasma data index.
            
        Notes
        -----
        Auxiliary data provides additional context for plasma measurements
        without being part of the core plasma physics calculations. Common
        examples include quality flags, statistical uncertainties, or
        instrument operational parameters.
        
        Examples
        --------
        >>> quality_flags = pd.DataFrame({'quality': [0, 1, 0]}, 
        ...                              index=plasma.epoch)
        >>> plasma.set_auxiliary_data(quality_flags)
        >>> plasma.aux.quality  # Access auxiliary data
        """
        assert isinstance(new, pd.DataFrame) or new is None

        if new is not None:
            assert isinstance(new.index, pd.DatetimeIndex)
            assert new.index.equals(self.data.index)
            assert new.columns.names == ("M", "C", "S")
            if new.columns.isin(self.data.columns).any():
                raise ValueError("Auxiliary data should not duplicate plasma data")

        self._log_object_at_load(new, "auxiliary_data")
        self._auxiliary_data = new

    def _log_object_at_load(self, data, name):

        if data is None:
            self.logger.info("No %s data passed to %s", name, self.__class__.__name__)
            return None

        elif self.log_plasma_at_init:

            nan_frame = data.isna()
            nan_info = pd.DataFrame(
                {"count": nan_frame.sum(axis=0), "mean": nan_frame.mean(axis=0)}
            )
            # Log to DEBUG if no NaNs. Otherwise log to INFO.
            if nan_info.any().any():
                self.logger.info(
                    "%s %.0f spectra contain at least one NaN",
                    name,
                    nan_info.any(axis=1).sum(),
                )
                #             self.logger.log(10 * int(1 + nan_info.any().any()),
                #                             "plasma NaN info\n%s", nan_info.to_string())
                self.logger.debug("%s NaN info\n%s", name, nan_info.to_string())
            else:
                self.logger.debug("%s does not contain NaNs", name)

            pct = [0.01, 0.1, 0.25, 0.5, 0.75, 0.9, 0.99]
            stats = (
                pd.concat(
                    {
                        "lin": data.describe(percentiles=pct),
                        "log": data.applymap(np.log10).describe(percentiles=pct),
                    },
                    axis=0,
                )
                .unstack(level=0)
                .sort_index(axis=0)
                .sort_index(axis=1)
                .T
            )
            self.logger.debug(
                "%s stats\n%s\n%s",
                name,
                stats.loc[:, ["count", "mean", "std"]].to_string(),
                stats.drop(["count", "mean", "std"], axis=1).to_string(),
            )

    def set_data(self, new):
        r"""Set the data and log statistics about it."""
        #         assert isinstance(new, pd.DataFrame)
        super(Plasma, self).set_data(new)

        new = new.reorder_levels(["M", "C", "S"], axis=1).sort_index(axis=1)
        # new = new.sort_index(axis=1, inplace=True)
        assert new.columns.names == ["M", "C", "S"]

        #         assert isinstance(new.index, pd.DatetimeIndex)
        #         if not new.index.is_monotonic:
        #             self.logger.warning(
        #                 r"""A non-monotonic DatetimeIndex typically indicates the presence of bad data. This will impact perfomance and prevent some DatetimeIndex-dependent functionality from working."""
        #             )

        # These are the only quantities we want in plasma.
        # TODO: move `theta_rms`, `mag_rms` and anything not common to
        #       multiple spacecraft to `auxiliary_data`. (20190216)
        tk_plasma = pd.IndexSlice[
            ["b", "n", "v", "w"],
            ["", "x", "y", "z", "per", "par"],
            list(self.species) + [""],
        ]

        data = new.loc[:, tk_plasma].sort_index(axis=1)
        dropped = new.drop(data.columns, axis=1)
        data = data.loc[:, ~data.columns.duplicated()]

        coeff = pd.Series({"per": 2.0, "par": 1.0}) / 3.0

        w = (
            data.loc[:, pd.IndexSlice["w", ["par", "per"]]]
            .pow(2)
            .multiply(coeff, axis=1, level="C")
        )

        #         w = (
        #         data.w.drop("scalar", axis=1, level="C")
        #         .pow(2)
        #         .multiply(coeff, axis=1, level="C")
        #         )

        # TODO: test `skipna=False` to ensure we don't accidentially create valid data
        #       where there is none. Actually, not possible as we are combining along
        #       "S".

        # Workaround for `skipna=False` bug. (20200814)
        # w = w.sum(axis=1, level="S", skipna=False).applymap(np.sqrt)
        # Changed to new groupby method (20250611)
        w = w.T.groupby("S").sum().T.pow(0.5)
        #         w_is_finite = w.notna().all(axis=1, level="S")
        #         w = w.sum(axis=1, level="S").applymap(np.sqrt)
        #         w = w.where(w_is_finite, axis=1, level="S")

        # TODO: can probably just `w.columns.map(lambda x: ("w", "scalar", x))`
        w.columns = w.columns.to_series().apply(lambda x: ("w", "scalar", x))
        w.columns = self.mi_tuples(w.columns)

        #         data = pd.concat([data, w], axis=1, sort=True)
        data = pd.concat([data, w], axis=1, sort=False).sort_index(
            axis=1
        )  # .sort_idex(axis=0)

        data.columns = self.mi_tuples(data.columns)
        data = data.sort_index(axis=1)

        self._data = data
        self.logger.debug(
            "plasma shape: %s\nstart: %s\nstop: %s",
            data.shape,
            data.index.min(),
            data.index.max(),
        )
        if dropped.columns.values.any():
            self.logger.info(
                "columns dropped from plasma\n%s",
                [str(c) for c in dropped.columns.values],
            )
        else:
            self.logger.info("no columns dropped from plasma")

        self._bfield = vector.BField(data.b.xs("", axis=1, level="S"))

        self._log_object_at_load(data, "plasma")

    @property
    def bfield(self):
        r"""Magnetic field data."""
        return self._bfield

    @property
    def b(self):
        r"""
        Shortcut for :py:attr:`bfield`.
        """
        return self.bfield

    def number_density(self, *species, skipna=True):
        r"""
        Get the plasma number densities.

        Parameters
        ----------
        species: str
            Each species is a string. If only one string is passed, it can
            contain "+". If this is the case, the species are summed over and
            a pd.Series is returned. Otherwise, the individual quantities are
            returned as a pd.DataFrame.
        skipna: bool, default True
            Follows `pd.DataFrame.sum` convention. If True, NA excluded from
            results. If False, NA propagates. False is helpful to identify
            when a species is not measured using NaNs in its number density.

        Returns
        -------
        n: pd.Series or pd.DataFrame
            See Parameters for more info.
        """
        slist = self._chk_species(*species)

        n = {s: self.ions.loc[s].n for s in slist}
        n = pd.concat(n, axis=1, names=["S"], sort=True)

        if len(species) == 1:
            n = n.sum(axis=1, skipna=skipna)
            n.name = species[0]

        return n

    def n(self, *species, skipna=True):
        r"""
        Shortcut to :py:meth:`number_density`.
        """
        return self.number_density(*species, skipna=skipna)

    def mass_density(self, *species):
        r"""
        Get the plasma mass densities.

        Parameters
        ----------
        species: str
            Each species is a string. If only one string is passed, it can
            contain "+". If this is the case, the species are summed over and
            a pd.Series is returned. Otherwise, the individual quantities are
            returned as a pd.DataFrame.

        Returns
        -------
        rho: pd.Series or pd.DataFrame
            See Parameters for more info.
        """
        slist = self._chk_species(*species)

        rho = {s: self.ions.loc[s].rho for s in slist}
        rho = pd.concat(rho, axis=1, names=["S"], sort=True)

        if len(species) == 1:
            rho = rho.sum(axis=1)
            rho.name = species[0]
        return rho

    def rho(self, *species):
        r"""Shortcut to :py:meth:`mass_density`."""
        return self.mass_density(*species)

    def thermal_speed(self, *species):
        r"""Get the thermal speed.

        Parameters
        ----------
        species: str
            Each species is a string. A total species ("s0+s1+...") cannot be passed
            because the result is physically amibguous.

        Returns
        -------
        w: pd.Series or pd.DataFrame
            See Parameters for more info.
        """
        if np.any(["+" in s for s in species]):
            raise NotImplementedError(
                "The result of a total species thermal speed is physically ambiguous"
            )

        slist = self._chk_species(*species)
        w = {s: self.ions.loc[s].thermal_speed.data for s in slist}
        w = pd.concat(w, axis=1, names=["S"], sort=True)
        w = w.reorder_levels(["C", "S"], axis=1).sort_index(axis=1)

        if len(species) == 1:
            # w = w.sum(axis=1, level="C")
            w = w.T.groupby(level="C").sum().T

        return w

    def w(self, *species):
        r"""Shortcut to :py:meth:`thermal_speed`."""
        return self.thermal_speed(*species)

    def pth(self, *species):
        r"""
        Get the thermal pressure.

        Parameters
        ----------
        species: str
            Each species is a string. If only one string is passed, it can
            contain "+". If this is the case, the species are summed over and
            a pd.Series is returned. Otherwise, the individual quantities are
            returned as a pd.DataFrame.

        Returns
        -------
        pth: pd.Series or pd.DataFrame
            See Parameters for more info.
        """
        slist = self._chk_species(*species)
        include_dynamic = False
        if include_dynamic:
            raise NotImplementedError

        pth = {s: self.ions.loc[s].pth for s in slist}
        pth = pd.concat(pth, axis=1, names=["S"], sort=True)
        pth = pth.reorder_levels(["C", "S"], axis=1).sort_index(axis=1)

        if len(species) == 1:
            pth = pth.T.groupby("C").sum().T
            # pth["S"] = species[0]
            # pth = pth.set_index("S", append=True).unstack()
            # pth = pth.reorder_levels(["C", "S"], axis=1).sort_index(axis=1)
        return pth

    def temperature(self, *species):
        r"""
        Get the thermal temperature.

        Parameters
        ----------
        species: str
            Each species is a string. If only one string is passed, it can
            contain "+". If this is the case, the species are summed over and
            a pd.Series is returned. Otherwise, the individual quantities are
            returned as a pd.DataFrame.

        Returns
        -------
        temp: pd.Series or pd.DataFrame
            See Parameters for more info.
        """
        slist = self._chk_species(*species)
        temp = {s: self.ions.loc[s].temperature for s in slist}
        temp = pd.concat(temp, axis=1, names=["S"], sort=True)
        temp = temp.reorder_levels(["C", "S"], axis=1).sort_index(axis=1)

        if len(species) == 1:
            temp = temp.T.groupby("C").sum().T
            # temp["S"] = species[0]
            # temp = temp.set_index("S", append=True).unstack()
            # temp = temp.reorder_levels(["C", "S"], axis=1).sort_index(axis=1)
        return temp

    def beta(self, *species):
        r"""
        Get perpendicular, parallel, and scalar plasma beta.

        Parameters
        ----------
        species: str
            Each species is a string. Species handling controlled by :py:meth:`pth`.

        Returns
        -------
        beta: :py:class:`pd.DataFrame`
            See Parameters for more info.

        Notes
        -----
        In uncertain units, the NRL Plasma Formulary (2016) defined
        :math:`\beta`:

            :math:`\beta = \frac{8 \pi n k_B T}{B^2} = \frac{2 k_b T / m}{B^2 / 4 \phi \rho}`

        and the Alfven speed as:

            :math:`C_A^2 = B^2 / 4 \pi \rho`.

        I define thermal speed as:

            :math:`w^2 = \frac{2 k_B T}{m}`.

        Combining these equations, we get:

            :math:`\beta = w^2 / C_A^2`,

        which is independent of dimensional constants. Given I define
        :math:`p_{th} = \frac{1}{2} \rho w^2` and :math:`C_A^2 = \frac{1}{\mu_0}B^2 \rho` in SI units, I can
        rewrite :math:`\beta`

            :math:`\beta = \frac{2 p_{th}}{\rho} \frac{\mu_0 \rho}{B^2} = \frac{2 \mu_0 p_{th}}{B^2}`.
        """
        slist = self._chk_species(*species)  # noqa: F841
        include_dynamic = False
        if include_dynamic:
            raise NotImplementedError

        pth = self.pth(*species)
        bsq = self.bfield.mag.pow(2)
        beta = pth.divide(bsq, axis=0)

        units = self.units.pth / (self.units.b**2.0)
        coeff = 2.0 * self.constants.misc.mu0 * units
        beta *= coeff
        return beta

    def anisotropy(self, *species):
        r"""
        Pressure anisotropy.

        Note that for a single species, the pressure anisotropy is just the
        temperature anisotropy.

        Parameters
        ----------
        species: str
            Each species is a string. Species handling is primarily controlled
            by :py:meth:`pth`.

        Returns
        -------
        ani: :py:class:`pd.Series` or :py:class:`pd.DataFrame`
            See Parameters for more info.
        """
        pth = self.pth(*species).drop("scalar", axis=1)

        include_dynamic = False
        if include_dynamic:
            raise NotImplementedError
            pdv = self.pdv(*species)
            pth.loc[:, "par"] = pth.loc[:, "par"].add(pdv, axis=0)

        exp = pd.Series({"par": -1, "per": 1})

        if len(species) > 1:
            # if "S" in pth.columns.names:
            #             ani = pth.pow(exp, axis=1, level="C").product(axis=1, level="S")
            ani = pth.pow(exp, axis=1, level="C").T.groupby(level="S").prod().T
        else:
            ani = pth.pow(exp, axis=1).product(axis=1)
            ani.name = species[0]

        return ani

    def velocity(self, *species, project_m2q=False):
        r"""
        Get an ion velocity or calculate the center-of-mass velocity.

        Parameters
        ----------
        species: str
            Each species is a string. If only one string is passed and contains
            "+", return a pd.Series containing the center-of-mass velocity
            :py:class:`~solarwindpy.core.vector.Vector`. If contains a single species,
            return that ion's velocity.
        project_m2q: bool, False
            If True, project velocity by :math:`\sqrt{m/q}`. Disables center-of-
            mass species.

        Returns
        -------
        velocity: :py:class:`pd.Series` or :py:class:`pd.DataFrame`
        """
        stuple = self._chk_species(*species)

        # print("", "<Module>", sep="\n")

        if len(stuple) == 1:
            # print("<Module.ion>")
            s = stuple[0]
            v = self.ions.loc[s].velocity
            if project_m2q:
                m2q = np.sqrt(
                    self.constants.m_in_mp[s] / self.constants.charge_states[s]
                )
                v = v.data.multiply(m2q)
                v = vector.Vector(v)

        elif project_m2q:
            raise NotImplementedError(
                """A multi-species velocity is not valid when projecting by sqrt(m/q).
species: {}
""".format(
                    species
                )
            )

        else:
            # print("<Module.sum>")
            v = self.ions.loc[list(stuple)].apply(lambda x: x.velocity)
            if len(species) == 1:
                rhos = self.mass_density(*stuple)
                v = pd.concat(
                    v.apply(lambda x: x.cartesian).to_dict(),
                    axis=1,
                    names=["S"],
                    sort=True,
                )
                rv = (
                    v.multiply(rhos, axis=1, level="S").T.groupby(level="C").sum().T
                )  # sum(axis=1, level="C")
                v = rv.divide(rhos.sum(axis=1), axis=0)
                v = vector.Vector(v)

        return v

    def v(self, *species, project_m2q=False):
        r"""
        Shortcut to `velocity`.
        """
        return self.velocity(*species, project_m2q=project_m2q)

    def dv(self, s0, s1, project_m2q=False):
        r"""
        Calculate the differential flow between species `s0` and
        species `s1`: :math:`v_{s0} - v_{s1}`.

        Parameters
        ----------
        s0, s1: str
            If either species contains a "+", the center-of-mass velocity
            for the indicated species is used.
        project_m2q: bool, False
            If True, project each speed by :math:`\sqrt{m/q}`. Disables center-
            of-mass species.

        Returns
        -------
        dv: vector.Vector

        See Also
        --------
        vector.Vector
        """
        if s0 == s1:
            msg = (
                "The differential flow between a species and itself "
                "is identically zero.\ns0: %s\ns1: %s"
            )
            raise NotImplementedError(msg % (s0, s1))

        v0 = self.velocity(s0, project_m2q=project_m2q).cartesian
        v1 = self.velocity(s1, project_m2q=project_m2q).cartesian

        dv = v0.subtract(v1)
        dv = vector.Vector(dv)

        return dv

    def pdynamic(self, *species, project_m2q=False):
        r"""
        Calculate the dynamic or drift pressure for the given species.

            :math:`p_{\tilde{v}} = 0.5 \sum_i \rho_i (v_i - v_\mathrm{com})^2`

        The calculation is done in the plasma frame.

        Parameters
        ----------
        species: list-like of str
            List-like of individual species, e.g. ["a", "p1"].
            Can NOT be a list-like including sums, e.g. ["a", "p1+p2"].
        project_m2q: bool, False
            If True, project the velocities by :math:`\sqrt{m/q}`. Allows for only
            two species to be passed and takes the differential flow between them.

        Returns
        -------
        pdv: pd.Series
            Dynamic pressure due to `species`.
        """
        stuple = self._chk_species(*species)
        if len(stuple) == 1:
            msg = "Must have >1 species to calculate dynamic pressure.\nRequested: {}"
            raise ValueError(msg.format(species))

        const = 0.5 * self.units.rho * (self.units.dv**2.0) / self.units.pth

        if not project_m2q:
            # Calculate as m*v
            scom = "+".join(species)
            rho_i = self.mass_density(*stuple)
            dv_i = pd.concat(
                {s: self.dv(s, scom).cartesian for s in stuple},
                axis=1,
                names="S",
                sort=True,
            )
            dvsq_i = dv_i.pow(2.0).T.groupby(level="S").sum().T
            dvsq_rho_i = dvsq_i.multiply(rho_i, axis=1, level="S")
            pdv = dvsq_rho_i.sum(axis=1)

        elif len(stuple) == 2:
            # Can only have 2 species with `project_m2q`.
            dvsq = (
                self.dv(*stuple, project_m2q=project_m2q).cartesian.pow(2).sum(axis=1)
            )
            rho_i = self.mass_density(*stuple)
            mu = rho_i.product(axis=1).divide(rho_i.sum(axis=1), axis=0)
            pdv = dvsq.multiply(mu, axis=0)

        pdv = pdv.multiply(const)
        pdv.name = "pdynamic"

        #        print("",
        #              "<Module>",
        #              "<stuple>: {}".format(stuple),
        #              "<scom> %s" % scom,
        #              "<const> %s" % const,
        #              "<rho_i>", type(rho_i), rho_i,
        #              "<dv_i>", type(dv_i), dv_i,
        #              "<dvsq_i>", type(dvsq_i), dvsq_i,
        #              "<dvsq_rho_i>", type(dvsq_rho_i), dvsq_rho_i,
        #              "<pdv>", type(pdv), pdv,
        #              sep="\n",
        #              end="\n\n")

        #        dvsq_rho_i = dvsq_i.multiply(rho_i, axis=1, level="S")
        #        pdv        = dvsq_rho_i.sum(axis=1).multiply(const)
        # pdv = const * dv_i.pow(2.0).sum(axis=1,
        #                                level="S").multiply(rhi_i,
        #                                                    axis=1,
        #                                                    level="S").sum(axis=1)
        #        pdv.name = "pdynamic"

        #        print(
        #              "<dvsq_rho_i>", type(dvsq_rho_i), dvsq_rho_i,
        #              "<pdv>", type(pdv), pdv,
        #              sep="\n",
        #              end="\n\n")

        return pdv

    def pdv(self, *species, project_m2q=False):
        r"""Shortcut to :py:meth:`pdynamic`."""
        return self.pdynamic(*species, project_m2q=project_m2q)

    def sound_speed(self, *species):
        r"""Calculate the sound speed.

        Parameters
        ----------
        species: str
            TODO: What controls species?

        Returns
        -------
        cs: pd.DataFrame or pd.Series depending on `species` inputs.
        """
        slist = self._chk_species(*species)
        rho = self.mass_density(*species) * self.units.rho
        pth = self.pth(*species) * self.units.pth

        pth = pth.loc[:, "scalar"]

        #         gamma = self.units_constants.misc.loc["gamma"]  # should be 5.0/3.0
        gamma = self.constants.polytropic_index["scalar"]  # should be 5/3
        cs = pth.divide(rho, axis=0).multiply(gamma).pow(0.5) / self.units.cs

        #         raise NotImplementedError(
        #             "How do we name this species? Need to figure out species processing up top."
        #         )
        if len(species) == 1:
            cs.name = species[0]
        else:
            assert cs.columns.isin(slist).all()

        return cs

    def cs(self, *species):
        r"""Shortcut to :py:meth:`sound_speed`."""
        return self.sound_speed(*species)

    def ca(self, *species):
        r"""
        Calculate the isotropic MHD Alfven speed.

        Parameters
        ----------
        species: str
            Species controlled by :py:meth:`mass_density`

        Returns
        -------
        ca: pd.DataFrame or pd.Series depending on `species` inputs.
        """
        stuple = self._chk_species(*species)  # noqa: F841

        rho = self.mass_density(*species)
        b = self.bfield.mag

        units = self.units
        mu0 = self.constants.misc.mu0
        coeff = units.b / (np.sqrt(units.rho * mu0) * units.ca)
        ca = rho.pow(-0.5).multiply(b, axis=0) * coeff

        if len(species) == 1:
            ca.name = species[0]

        # print_inline_debug_info = False
        # if print_inline_debug_info:
        #     print("",
        #             "<Module>",
        #             "<species>", stuple,
        #             "<b>", type(b), b,
        #             "<rho>", type(rho), rho,
        #             "<ca>", type(ca), ca,
        #             sep="\n")

        return ca

    def afsq(self, *species, pdynamic=False):
        r"""Calculate the square of anisotropy factor.

            :math:`AF^2 = 1 + \frac{\mu_0}{B^s}\left(p_\perp - p_\parallel - p_{\tilde{v}}\right)`

        N.B. Because of the :math:`1 +`, afsq(s0, s1).sum(axis=1) is not the
             same as afsq(s0+s1). The two are related by:

                afsq.(s0+s1) = 1 + (afsq(s0, s1) - 1).sum(axis=1)

        Parameters
        ----------
        species: str
            Each species is a string. If only one string is passed, it can
            contain "+". If this is the case, the species are summed over and
            a pd.Series is returned. Otherwise, the individual quantities are
            returned as a pd.DataFrame.
        pydnamic: bool, str
            If str, the component of the dynamic pressure to use when
            calculating :math:`p_{\tilde{v}}`.

        Returns
        -------
        afsq: pd.Series or pd.DataFrame depending on the len(species).
        """
        if pdynamic:
            raise NotImplementedError(
                "Youngest beams analysis shows "
                "that dynamic pressure is probably not useful."
            )

        # The following is used to specifiy whether column levels
        # need to be aligned when multiple species are present.
        multi_species = len(species) > 1

        bsq = self.bfield.cartesian.pow(2.0).sum(axis=1)

        pth = self.pth(*species)
        pth = pth.drop("scalar", axis=1)

        sum_coeff = pd.Series({"per": 1, "par": -1})
        dp = pth.multiply(sum_coeff, axis=1, level="C" if multi_species else None)

        # The following level kwarg controls returning a DataFrame
        # of the various species or a single result for one species.
        # My guess is that following this line, we'd insert the subtraction
        # of the dynamic pressure with the appropriate alignment of the
        # species as necessary.
        #         dp = dp.sum(axis=1, level="S" if multi_species else None)
        if multi_species:
            dp = dp.T.groupby(level="S").sum().T
        else:
            dp = dp.sum(axis=1)

        mu0 = self.constants.misc.mu0
        coeff = mu0 * self.units.pth / (self.units.b**2.0)

        afsq = 1.0 + (dp.divide(bsq, axis=0) * coeff)

        if len(species) == 1:
            afsq.name = species[0]

        #        print(""
        #              "<Module>",
        #              "<species>: {}".format(species),
        #              "<bsq>", type(bsq), bsq,
        #              "<coeff>", type(coeff), coeff,
        #              "<pth>", type(pth), pth,
        #              "<dp>", type(dp), dp,
        #              "<afsq>", type(afsq), afsq,
        #              "",
        #              sep="\n")

        return afsq

    def caani(self, *species, pdynamic=False):
        r"""
        Calculate the anisotropic MHD Alfven speed:

            :math:`C_{A;Ani} = C_A\sqrt{AFSQ}`

        Parameters
        ----------
        species: str
            Each species is a string. If only one string is passed, it can
            contain "+". In either case, all species are summed over and
            a pd.Series is returned. This addresses complications from the
            `stuple = self._chk_species(*species)` mass densities in Ca and AFSQ,
            the latter via :py:meth:`pth`.
        pydnamic: bool, str
            If str, the component of the dynamic pressure to use when
            calculating :math:`p_{\tilde{v}}`.

        Returns
        -------
        caani: pd.Series
            Only pd.Series is returned because of the combination of mass
            density and pressure terms in the CaAni equation.

        See Also
        --------
        ca, afsq
        """
        stuple = self._chk_species(*species)
        ssum = "+".join(stuple)

        ca = self.ca(ssum)
        afsq = self.afsq(ssum, pdynamic=pdynamic)
        caani = ca.multiply(afsq.pipe(np.sqrt))

        # print("",
        #       "<Module>",
        #       "<species>: {}".format(ssum),
        #       "<ca>", type(ca), ca,
        #       "<afsq>", type(afsq), afsq,
        #       "<caani>", type(caani), caani,
        #       "",
        #       sep="\n")

        return caani

    def lnlambda(self, s0, s1):
        r"""
        Calculate the Coulomb logarithm between species s0 and s1.

            :math:`\ln_\lambda_{i,i} = 29.9 - \ln(\frac{z_0 * z_1 * (a_0 + a_1)}{a_0 * T_1 + a_1 * T_0} \sqrt{\frac{n_0 z_0^2}{T_0} + \frac{n_1 z_1^2}{T_1}})`

        Parameters
        ----------
        species: str
            Each species is a string. It cannot be a sum of species,
            nor can it be an iterable of species.

        Returns
        -------
        lnlambda: pd.Series
            Only `pd.Series` is returned because Coulomb require
            species alignment in such a fashion that array
            operations using `pd.DataFrame` alignment won't work.

        See Also
        --------
        nuc
        """
        s0 = self._chk_species(s0)
        s1 = self._chk_species(s1)

        if len(s0) > 1 or len(s1) > 1:
            msg = (
                "`lnlambda` can only calculate with individual s0 and "
                "s1 species.\ns0: %s\ns1: %s"
            )
            raise ValueError(msg % (s0, s1))

        s0 = s0[0]
        s1 = s1[0]

        constants = self.constants
        units = self.units

        z0 = constants.charge_states.loc[s0]
        z1 = constants.charge_states.loc[s1]

        a0 = constants.m_amu.loc[s0]
        a1 = constants.m_amu.loc[s1]

        n0 = self.ions.loc[s0].n * units.n
        n1 = self.ions.loc[s1].n * units.n

        T0 = self.ions.loc[s0].temperature.scalar * units.temperature * constants.kb.eV
        T1 = self.ions.loc[s1].temperature.scalar * units.temperature * constants.kb.eV

        r0 = n0.multiply(z0**2.0).divide(T0, axis=0)
        r1 = n1.multiply(z1**2.0).divide(T1, axis=0)
        right = r0.add(r1).pipe(np.sqrt)

        left = z0 * z1 * (a0 + a1) / (a0 * T1).add(a1 * T0, axis=0)

        lnlambda = (29.9 - np.log(left * right)) / units.lnlambda
        lnlambda.name = "%s,%s" % (s0, s1)

        #        print("",
        #              "<Module>",
        #              "<ions>", type(self.ions), self.ions,
        #              "<s0, s1>: %s, %s" % (s0, s1),
        #              "<z0>", z0,
        #              "<z1>", z1,
        #              "<n0>", type(n0), n0,
        #              "<n1>", type(n1), n1,
        #              "<T0>", type(T0), T0,
        #              "<T1>", type(T1), T1,
        #              "<r0>", type(r0), r0,
        #              "<r1>", type(r1), r1,
        #              "<right>", type(right), right,
        #              "<left>", type(left), left,
        #              "<lnlambda>", type(lnlambda), lnlambda,
        #              "<Module Done>",
        #              "",
        #              sep="\n")

        return lnlambda

    def nuc(self, sa, sb, both_species=True):
        r"""
        Calculate the momentum collision rate following [1].

        Parameters
        ----------
        sa, sb: str
            The test, field particle species. Each can only identify a single
            ion species and it cannot be an iterable of lists, etc.
        both_species: bool
            If True, calculate the effective collision rate for a
            two-ion-species plasma following Eq. (23). Otherwise, calculate
            it following Eq. (18).

        Returns
        -------
        nu: pd.Series

        Notes
        -----
        If nu.name is "sa-sb", then `both_species=False` in calclulation.
        If nu.name is "sa+sb", then `both_species=True`.

        See Also
        --------
        lnlambda, nc

        References
        ----------
        [1] Hernández, R., & Marsch, E. (1985). Collisional time scales for
            temperature and velocity exchange between drifting Maxwellians.
            Journal of Geophysical Research, 90(A11), 11062.
            <https://doi.org/10.1029/JA090iA11p11062>.
        """
        from scipy.special import erf

        sa = self._chk_species(sa)
        sb = self._chk_species(sb)

        if len(sa) > 1 or len(sb) > 1:
            msg = (
                "`nuc` can only calculate with individual `sa` and "
                "`sb` species.\nsa: %s\nsb: %s"
            )
            raise ValueError(msg % (sa, sb))

        sa, sb = sa[0], sb[0]

        units = self.units
        constants = self.constants

        qabsq = constants.charges.loc[[sa, sb]].pow(2).product()
        ma = constants.m.loc[sa]
        masses = constants.m.loc[[sa, sb]]
        mu = masses.product() / masses.sum()
        coeff = qabsq / (4.0 * np.pi * constants.misc.e0**2.0 * ma * mu)

        lnlambda = self.lnlambda(sa, sb) * units.lnlambda
        nb = self.ions.loc[sb].n * units.n

        w = pd.concat(
            {s: self.ions.loc[s].w.data.par for s in [sa, sb]}, axis=1, sort=True
        )
        wab = w.pow(2.0).sum(axis=1).pipe(np.sqrt) * units.w

        dv = self.dv(sa, sb).magnitude * units.dv
        dvw = dv.divide(wab, axis=0)

        # longitudinal diffusion rate.
        ldr1 = erf(dvw)
        ldr2 = dvw.multiply((2.0 / np.sqrt(np.pi)) * np.exp(-1 * dvw.pow(2.0)), axis=0)
        ldr = dvw.pow(-3.0).multiply(ldr1.subtract(ldr2, axis=0), axis=0)

        nuab = coeff * nb.multiply(lnlambda, axis=0).multiply(ldr, axis=0).multiply(
            wab.pow(-3.0), axis=0
        )
        nuab /= units.nuc

        # print("",
        #       "<Module>",
        #       "<species>: {}".format((sa, sb)),
        #       "<ma>", type(ma), ma,
        #       "<masses>", type(masses), masses,
        #       "<mu>", type(mu), mu,
        #       "<qab^2>", type(qabsq), qabsq,
        #       "<qa^2 qb^2 / 4 pi e0^2 ma mu>", type(coeff), coeff,
        #       "<w>", type(w), w,
        #       "<wab>", type(wab), wab,
        #       "<lnlambda>", type(lnlambda), lnlambda,
        #       "<nb>", type(nb), nb,
        #       "<wab>", type(wab), wab,
        #       "<dv>", type(dv), dv,
        #       "<dv/wab>", type(dvw), dvw,
        #
        #       "<erf(dv/wab)>", type(ldr1), ldr1,
        #       "<(dv/wab) * 2/sqrt(pi) * exp(-(dv/wab)^2)>", type(ldr2), ldr2,
        #       "<transverse diffusion rate>", type(ldr), ldr,
        #       "<nuab>", type(nuab), nuab,
        #       sep="\n")

        if both_species:
            exp = pd.Series({sa: 1.0, sb: -1.0})
            rho_ratio = pd.concat(
                {s: self.mass_density(s) for s in [sa, sb]}, axis=1, sort=True
            )
            rho_ratio = rho_ratio.pow(exp, axis=1).product(axis=1)
            nuba = nuab.multiply(rho_ratio, axis=0)
            nu = nuab.add(nuba, axis=0)
            #             nu.name = "%s+%s" % (sa, sb)
            nu.name = f"{sa}+{sb}"
            # print(
            #       "<rho_a/rho_b>", type(rho_ratio), rho_ratio,
            #       "<nuba>", type(nuba), nuba,
            #       sep="\n")
        else:
            nu = nuab
            #             nu.name = "%s-%s" % (sa, sb)
            nu.name = f"{sa}-{sb}"

        # print(
        #       "<both_species> %s" % both_species,
        #       "<nu>", type(nu), nu,
        #       "",
        #       sep="\n")

        return nu

    def nc(self, sa, sb, both_species=True):
        r"""
        Calculate the Coulomb number between species `sa` and `sb`.

        Parameters
        ----------
        sa, sb: str
            Species identifying the ions to use in calculation. Can't be a
            combination of things like "s0+s1", "s0,s1", nor ("s0", "s1").
        both_species: bool
            Passed to `nuc`. If True, calculate the two-ion-plasma collision frequency.

        Returns
        -------
        nc: pd.Series
            Coulomb number

        See Also
        --------
        nuc, lnlambda
        """
        sa = self._chk_species(sa)
        sb = self._chk_species(sb)

        if len(sa) > 1 or len(sb) > 1:
            msg = (
                "`nc` can only calculate with individual `sa` and "
                "`sb` species.\nsa: %s\nsb: %s"
            )
            raise ValueError(msg % (sa, sb))

        sa, sb = sa[0], sb[0]

        sc = self.spacecraft
        if sc is None:
            msg = "Plasma doesn't contain spacecraft data. Can't calculate Coulomb number."
            raise ValueError(msg)

        r = sc.distance2sun * self.units.distance2sun
        #         r = self.constants.misc.loc["1AU [m]"] - (
        #             self.gse.x * self.constants.misc.loc["Re [m]"]
        #         )
        vsw = self.velocity("+".join(self.species)).mag * self.units.v
        tau_exp = r.divide(vsw, axis=0)

        nuc = self.nuc(sa, sb, both_species=both_species) * self.units.nuc

        nc = nuc.multiply(tau_exp, axis=0) / self.units.nc
        nc.name = nuc.name
        # Nc name should be handled by nuc name conventions.

        # print("",
        #       "<Module>",
        #       "<species>: {}".format((sa, sb)),
        #       "<both species>: %s" % both_species,
        #       "<r>", type(r), r,
        #       "<vsw>", type(vsw), vsw,
        #       "<tau_exp>", type(tau_exp), tau_exp,
        #       "<nuc>", type(nuc), nuc,
        #       "<nc>", type(nc), nc,
        #       "",
        #       sep="\n")

        return nc

    def vdf_ratio(self, beam="p2", core="p1"):
        r"""
        Calculate the ratio of a Bimaxwellian proton beam to a Bimaxwellian proton
        core VDF at the peak beam velocity.

        To avoid overflow erros, we return ln(ratio).

        The VDF for species :math:`i` at velocity :math:`v_j` is:

            :math:`f_i(v_j) = \frac{n_i}{(\pi w_i ^2)^{3/2}} \exp[ -(\frac{v_j - v_i}{w_i})^2]`

        The beam to core VDF ratio evaluated at the proton beam velocity is:

            :math:`\frac{f_2}{f_1}|_{v_2} = \frac{n_2}{n_1} ( \frac{w_1}{w_2} )^3 \exp[ (\frac{v_2 - v_1}{w_1})^2 ]`

        where :math:`n` is the number density, :math:`w` gives the thermal speed, and
        :math:`u` is the bulk velocity.

        In the case of a Bimaxwellian, we :math:`w^3 = w_\parallel w_\perp^2`
        :math:`(\frac{v - v_i}{w_i})^2 = (\frac{v - v_i}{w_i})_\parallel^2 + (\frac{v - v_i}{w_i})_\perp^2`.

        Parameters
        ----------
        plasma : pd.DataFrame
            Contains the number densities, vector velocities, and thermal speeds
            of the beam and core species.
        beam : str, "p2"
            The beam population, defaults to proton beams.
        core : str, "p1"
            The core population, defaults to proton core.

        Returns
        -------
        f2f1 : pd.Series
            Natural logarithm of the beam to core VDF ratio.

        Notes
        -----
        This routine was written for Faraday cup data quality validation, so
        alpha particle velocities are projected with by :math:`\sqrt{2.0}` to
        the velocity window in which they are measured.
        """
        beam = self._chk_species(beam)
        core = self._chk_species(core)

        if len(beam) > 1:
            raise ValueError(
                """VDFs are evaluated on a species-by-species basis. Beam `{}` is invalid.""".format(
                    beam
                )
            )
        if len(core) > 1:
            raise ValueError(
                """VDFs are evaluated on a species-by-species basis. Core `{}` is invalid.""".format(
                    core
                )
            )

        beam = beam[0]
        core = core[0]

        n1 = self.data.xs(("n", "", core), axis=1)
        n2 = self.data.xs(("n", "", beam), axis=1)

        w = self.w(beam, core).drop("scalar", axis=1, level="C")
        w1_par = w.par.loc[:, core]
        w1_per = w.per.loc[:, core]
        w2_par = w.par.loc[:, beam]
        w2_per = w.per.loc[:, beam]

        dv = self.dv(beam, core, project_m2q=True).project(self.b)
        dvw = dv.divide(w.xs(core, axis=1, level="S")).pow(2).sum(axis=1)

        nbar = n2 / n1
        wbar = (w1_par / w2_par).multiply((w1_per / w2_per).pow(2), axis=0)
        coef = nbar.multiply(wbar, axis=0).apply(np.log)
        # f2f1 = nbar * wbar * f2f1
        f2f1 = coef.add(dvw, axis=0)

        assert isinstance(f2f1, pd.Series)
        sbc = "%s/%s" % (beam, core)
        f2f1.name = sbc

        #        print("",
        #              "<Module>",
        #              "<species>: {},{}".format(beam, core),
        #              "<ni>", type(n1), n1,
        #              "<nj>", type(n2), n2,
        #              "<nbar>", type(nbar), nbar,
        #              "<w1_par>", type(w1_par), w1_par,
        #              "<w1_per>", type(w1_per), w1_per,
        #              "<w2_par>", type(w2_par), w2_par,
        #              "<w2_per>", type(w2_per), w2_per,
        #              "<wbar>", type(wbar), wbar,
        #              "<coef>", type(coef), coef,
        #              "<dv>", type(dv), dv,
        #              "<dvw>", type(dvw), dvw,
        #              "<f2f1>", type(f2f1), f2f1,
        #              "",
        #              sep="\n"
        #             )

        return f2f1

    def estimate_electrons(self, inplace=False):
        r"""
        Estimate the electron parameters with a scalar temperature.

        Assume temperature is the same as proton scalar temerature.
        """

        species = self.species

        if "e" in species:
            msg = (
                r"Estimating electrons when there are e- in the data has been "
                r"disabled because I've screwed it up and estimated them as zero b/c "
                r"of various strange things. I need to disable `inplace` when `e` in "
                r"speces and do some ther things for this to work."
            )
            raise NotImplementedError(msg)

        if "p" not in species and "p1" not in species:
            msg = (
                "Plasma must contain (core) protons to estimate electrons.\n"
                "Available species: {}".format(species)
            )
            raise ValueError(msg)
        elif "p" in species and "p1" in species:
            msg = (
                "Plasma cannot contain protons (p) and core protons (p1).\n"
                "Available species: {}".format(species)
            )
            raise ValueError(msg)
        elif "p" in species and "p1" not in species:
            tkw = "p"
        elif "p" not in species and "p1" in species:
            tkw = "p1"
        else:
            msg = "Unrecognized species: {}".format(species)
            raise ValueError(species)

        qi = self.constants.charge_states.loc[list(species)]
        ni = self.number_density(*species)
        vi = self.velocity(*species)
        if isinstance(vi, vector.Vector):
            # Then we only have a single component proton plasma.
            qi = qi.loc[species[0]]
            vi = vi.cartesian
            niqi = ni.multiply(qi)
            ne = niqi
            niqivi = vi.multiply(niqi, axis=0)
        else:
            vi = pd.concat(
                vi.apply(lambda x: x.cartesian).to_dict(), axis=1, names="S", sort=True
            )
            niqi = ni.multiply(qi, axis=1, level="S")
            ne = niqi.sum(axis=1)
            # niqivi = vi.multiply(niqi, axis=1, level="S").sum(axis=1, level="C")
            niqivi = (
                vi.multiply(niqi, axis=1, level="S").T.groupby(level="C").sum().T
            )  # sum(axis=1, level="C")

        ve = niqivi.divide(ne, axis=0)

        wp = self.w(tkw).loc[:, "scalar"]
        nrat = self.number_density(tkw).divide(ne, axis=0)
        mpme = self.constants.m_in_mp["e"] ** -1
        we = (nrat * mpme).multiply(wp.pow(2), axis=0).pipe(np.sqrt)
        we = pd.concat([we, we], axis=1, keys=["par", "per"], sort=True)

        ne.name = ""
        electrons = pd.concat(
            [ne, ve, we], axis=1, keys=["n", "v", "w"], names=["M", "C"], sort=True
        )
        mask = ~ne.astype(bool)
        electrons = electrons.mask(mask, axis=0)

        electrons = ions.Ion(electrons, "e")

        if inplace:
            cols = electrons.data.columns
            cols = [x + ("e",) for x in cols.values]
            cols = pd.MultiIndex.from_tuples(cols, names=["M", "C", "S"])
            electrons.data.columns = cols

            data = self.data
            if data.columns.intersection(electrons.data.columns).size:
                data.update(electrons.data)
            else:
                data = pd.concat([data, electrons.data], axis=1, sort=True)
                species = sorted(self.species + ("e",))
                self._set_species(*species)
                self.set_data(data)
                self._set_ions()

        #        print("<Module>",
        #              "<species>: {}".format(species),
        #              "<qi>", type(qi), qi,
        #              "<ni>", type(ni), ni,
        #              "<vi>", type(vi), vi,
        #              "<wp>", type(wp), wp,
        #              "<niqi>", type(niqi), niqi,
        #              "<niqivi>", type(niqivi), niqivi,
        #              "<ne>", type(ne), ne,
        #              "<ve>", type(ve), ve,
        #              "<we>", type(we), we,
        #              "<electrons>", type(electrons), electrons, electrons.data,
        #              "<plasma.species>: {}".format(self.species),
        #              "<plasma.ions>", type(self.ions), self.ions,
        #              "<plasma.data>", type(self.data), self.data.T,
        #              "", sep="\n")

        return electrons

    def heat_flux(self, *species):
        r"""
        Calculate the parallel heat flux

            :math:`Q_\parallel = \rho (v^3 + \frac{3}{2}vw^2)`

        where :math:`v` is each species' velocity in the Center-of-Mass frame and
        :math:`w` is each species parallel thermal speed.

        Parameters
        ----------
        species: list of strings
            The species to use. If a sum is indicated, take the sum
            of the input species.

        Returns
        -------
        q: `pd.Series` or `pd.DataFrame`
            Dimensionality depends on species inputs.
        """

        slist = self._chk_species(*species)
        if len(slist) <= 1:
            raise ValueError("Must have >1 species to calculate heatflux.")

        scom = "+".join(slist)
        rho = self.mass_density(*slist)
        dv = {s: self.dv(s, scom).project(self.b).par for s in slist}
        dv = pd.concat(dv, axis=1, names=["S"], sort=True)
        dv.columns.name = "S"
        w = self.data.w.par.loc[:, slist]

        qa = dv.pow(3)
        qb = dv.multiply(w.pow(2), axis=1, level="S").multiply(3.0 / 2.0)

        #        print("<Module>",
        #              "<species> {}".format(species),
        #              "<rho>", type(rho), rho,
        #              "<v>", type(v), v,
        #              "<w>", type(w), w,
        #              "<qa>", type(qa), qa,
        #              "<qb>", type(qb), qb,
        #              sep="\n")

        qs = qa.add(qb, axis=1, level="S").multiply(rho, axis=0)
        if len(species) == 1:
            qs = qs.sum(axis=1)
            qs.name = "+".join(species)

        #        print("<qpar>", type(qs), qs,
        #              sep="\n")

        coeff = self.units.rho * (self.units.v**3.0) / self.units.qpar
        q = coeff * qs
        return q

    def qpar(self, *species):
        r"""
        Shortcut to :py:meth:`heat_flux`.
        """
        return self.heat_flux(*species)

    def build_alfvenic_turbulence(self, species, **kwargs):
        # raise NotImplementedError("Still working on module dev")
        r"""Create an Alfvenic turbulence instance.

        Parameters
        ----------
        species: str
            Species identifier. When no `,` present, use center-of-mass
            velocity as the velocity term. Alternatively, may contain up to
            one `,`. This is a unique `Plasma` case in which `s0+s1,s0+s1+s2`
            is a valid identifier. Here, the 2nd species is treated as the
            mass density passed to `AlfvenTurbulence` and used for converting
            magentic field in Alfven units.
        kwargs:
            Passed to `rolling` method in
            :py:class:`~solarwindpy.core.alfvenic_turbulence.AlfvenicTurbulence`
            to specify window size.
        """
        species_ = species.split(",")

        b = self.bfield.cartesian

        if len(species_) == 1:
            # Don't hold onto `_chk_species` return because we need `velocity` and
            # `mass_density` to process center-of-mass species. (20190325)
            self._chk_species(species_[0])
            v = self.velocity(species)
            r = self.mass_density(species)

        elif len(species_) == 2:
            slist0 = self._chk_species(species_[0])
            slist1 = self._chk_species(species_[1])

            s0 = "+".join(slist0)
            s1 = "+".join(slist1)
            v = self.dv(s0, s1)
            r = self.mass_density(s1)

        else:
            msg = "`species` can only contain at most 1 comma\nspecies: %s"
            raise ValueError(msg % species)

        v = v.cartesian

        turb = alf_turb.AlfvenicTurbulence(v, b, r, species, **kwargs)

        return turb

    def S(self, *species):
        r"""Shortcut to :py:meth:`specific_entropy`."""
        return self.specific_entropy(*species)

    def specific_entropy(self, *species):
        r"""Calculate the specific entropy following [1] as

            :math:`p_\mathrm{th} \rho^{-\gamma}`

        where :math:`gamma=5/3`, :math:`p_\mathrm{th}` is the thermal presure,
        and :math:`rho` is the mass density.

        Parameters
        ----------
        species: str or list-like of str
            Comma separated strings ("a,p1") are invalid.
            Comma separated lists ("a", "p1") are valid.
            Total effective species ("a+p1") are valid and use

                :math:`p_\mathrm{th} = \sum_s p_{\mathrm{th},s}`
                :math:`\rho = \sum_s \rho_s`.

        References
        ----------
        [1] Siscoe, G. L. (1983). Solar System Magnetohydrodynamics (pp.
            11–100). <https://doi.org/10.1007/978-94-009-7194-3_2>.
        """
        multi_species = len(species) > 1
        gamma = self.constants.polytropic_index["scalar"]

        pth = self.pth(*species).xs(
            "scalar", axis=1, level="C" if multi_species else None
        )
        rho = self.rho(*species)

        pth *= self.units.pth
        rho *= self.units.rho

        out = pth.multiply(
            rho.pow(-gamma),
            axis=1 if multi_species else 0,
            level="S" if multi_species else None,
        )
        out /= self.units.specific_entropy
        out.name = "S"

        return out

    def kinetic_energy_flux(self, *species):
        r"""
        Calculate the plasma kinetic energy flux.

        Parameters
        ----------
        species: str
            Each species is a string. If only one string is passed, it can
            contain "+". If this is the case, the species are summed over and
            a pd.Series is returned. Otherwise, the individual quantities are
            returned as a pd.DataFrame.

        Returns
        -------
        rho: pd.Series or pd.DataFrame
            See Parameters for more info.
        """
        slist = self._chk_species(*species)

        w = {s: self.ions.loc[s].kinetic_energy_flux for s in slist}
        w = pd.concat(w, axis=1, names=["S"], sort=True)

        if len(species) == 1:
            w = w.sum(axis=1)
            w.name = species[0]

        return w

    def Wk(self, *species):
        r"""Shortcut to :py:meth:`~kinetic_energy_flux`.
        """
        return self.kinetic_energy_flux(*species)<|MERGE_RESOLUTION|>--- conflicted
+++ resolved
@@ -112,11 +112,7 @@
     >>> type(beta).__name__
     'Tensor'
     
-<<<<<<< HEAD
-    Access ion properties:
-=======
     Idenfity ion species in plasma:
->>>>>>> c500e763
     
     >>> plasma.species
     ['p1', 'a']

--- conflicted
+++ resolved
@@ -1258,32 +1258,11 @@
         a0 = constants.m_amu.loc[s0]
         a1 = constants.m_amu.loc[s1]
 
-<<<<<<< HEAD
         n0 = self.ions.loc[s0].n * units.n
         n1 = self.ions.loc[s1].n * units.n
 
         T0 = self.ions.loc[s0].temperature.scalar * units.temperature * constants.kb.eV
         T1 = self.ions.loc[s1].temperature.scalar * units.temperature * constants.kb.eV
-=======
-        #         fcn = lambda x: x.n  # .xs("", axis=1, level="C")
-        n = (
-            pd.concat(
-                {s: self.ions.loc[s].n for s in (s0, s1)},
-                axis=1,
-                names=["S"],
-                sort=True,
-            )
-            * units.n
-        )
-
-        T = pd.concat(
-            {s: self.ions.loc[s].temperature.scalar for s in (s0, s1)},
-            axis=1,
-            names=["S"],
-            sort=True,
-        )
-        TeV = T * units.temperature * constants.kb.eV
->>>>>>> 03cdb150
 
         r0 = n0.multiply(z0 ** 2.0).divide(T0, axis=0)
         r1 = n1.multiply(z1 ** 2.0).divide(T1, axis=0)

--- conflicted
+++ resolved
@@ -230,10 +230,8 @@
         return out
 
     @property
-<<<<<<< HEAD
-    def S(self):
-        r"""Shortuct to :py:meth:`~specific_entropy`.
-        """
+    def S(self) -> pd.Series:
+        """Alias for specific_entropy property."""
         return self.specific_entropy
 
     @property
@@ -254,9 +252,4 @@
     def Wk(self):
         r"""Shortcut to :py:meth:`~kinetic_energy_flux`.
         """
-        return self.kinetic_energy_flux
-=======
-    def S(self) -> pd.Series:
-        """Alias for specific_entropy property."""
-        return self.specific_entropy
->>>>>>> 6e100cbe
+        return self.kinetic_energy_flux
#!/usr/bin/env python
"""Test SIDC class.

This module tests the SIDC main class from solar_activity.sunspot_number.sidc:
- Initialization with loader and SSNExtrema
- Extrema calculation and edge detection
- Normalization functionality
- SSN band cutting and plotting
"""

import pytest
import pandas as pd
import numpy as np
from pathlib import Path
from unittest.mock import Mock, patch, MagicMock

from solarwindpy.solar_activity.sunspot_number.sidc import SIDC, SIDCLoader, SSNExtrema


@pytest.fixture
def mock_loader_data():
    """Create mock loader data for testing."""
    dates = pd.date_range("2008-01-01", "2020-12-31", freq="MS")
    # Simulate solar cycle 24 data with realistic SSN values
    cycle_data = []
    cycle_numbers = []
    ssn_values = []

    for i, date in enumerate(dates):
        if date < pd.Timestamp("2019-12-01"):
            cycle_numbers.append(24)
            # Simple sine wave for cycle 24 with realistic SSN range
            phase = (i / len(dates)) * 2 * np.pi
            ssn_values.append(50 + 100 * np.sin(phase) + np.random.normal(0, 10))
        else:
            cycle_numbers.append(25)
            # Beginning of cycle 25
            phase = ((i - 144) / 20) * 0.5 * np.pi
            ssn_values.append(10 + 30 * np.sin(phase) + np.random.normal(0, 5))

    return pd.DataFrame(
        {
            "ssn": ssn_values,
            "std": np.random.uniform(5, 15, len(dates)),
            "n_obs": np.random.randint(10, 25, len(dates)),
            "cycle": cycle_numbers,
            "definitive": True,
        },
        index=dates,
    )


@pytest.fixture
def mock_extrema_data():
    """Create mock extrema data for testing."""
    return pd.DataFrame(
        {
            "Min": [pd.Timestamp("2008-12-01"), pd.Timestamp("2019-12-01")],
            "Max": [pd.Timestamp("2014-04-01"), pd.Timestamp("2025-04-01")],
        },
        index=[24, 25],
    )


class TestSIDC:
    """Test the SIDC main class for sunspot number analysis."""

<<<<<<< HEAD
=======
    @pytest.fixture
    def mock_loader_data(self):
        """Create mock loader data for testing."""
        dates = pd.date_range("2008-01-01", "2020-12-31", freq="MS")
        # Simulate solar cycle 24 data with realistic SSN values
        cycle_data = []
        cycle_numbers = []
        ssn_values = []

        for i, date in enumerate(dates):
            if date < pd.Timestamp("2019-12-01"):
                cycle_numbers.append(24)
                # Simple sine wave for cycle 24 with realistic SSN range
                phase = (i / len(dates)) * 2 * np.pi
                ssn_values.append(50 + 100 * np.sin(phase) + np.random.normal(0, 10))
            else:
                cycle_numbers.append(25)
                # Beginning of cycle 25
                phase = ((i - 144) / 20) * 0.5 * np.pi
                ssn_values.append(10 + 30 * np.sin(phase) + np.random.normal(0, 5))

        return pd.DataFrame(
            {
                "ssn": ssn_values,
                "std": np.random.uniform(5, 15, len(dates)),
                "n_obs": np.random.randint(10, 25, len(dates)),
                "cycle": cycle_numbers,
                "definitive": True,
            },
            index=dates,
        )

    @pytest.fixture
    def mock_extrema_data(self):
        """Create mock extrema data for testing."""
        return pd.DataFrame(
            {
                "Min": [pd.Timestamp("2008-12-01"), pd.Timestamp("2019-12-01")],
                "Max": [pd.Timestamp("2014-04-01"), pd.Timestamp("2025-04-01")],
            },
            index=[24, 25],
        )

>>>>>>> 9d8445fe
    @patch("solarwindpy.solar_activity.sunspot_number.sidc.SIDCLoader")
    @patch("solarwindpy.solar_activity.sunspot_number.sidc.SSNExtrema")
    @patch("solarwindpy.solar_activity.sunspot_number.sidc.SIDC_ID")
    def test_initialization(
        self,
        mock_sidc_id_class,
        mock_ssn_extrema_class,
        mock_sidc_loader_class,
        mock_loader_data,
        mock_extrema_data,
    ):
        """Test SIDC initialization with dummy loader and SSNExtrema."""
        # Setup mocks
        mock_id = Mock()
        mock_id.key = "m"
        mock_id.url = "http://example.com"
        mock_sidc_id_class.return_value = mock_id

        mock_loader = Mock()
        mock_loader.data = mock_loader_data
        mock_sidc_loader_class.return_value = mock_loader

        mock_extrema = Mock()
        mock_extrema.data = mock_extrema_data
        mock_ssn_extrema_class.return_value = mock_extrema

        # Mock methods that get called during initialization
<<<<<<< HEAD
        with patch.object(SIDC, "_init_logger"), patch.object(
            SIDC, "calculate_extrema_kind"
        ), patch.object(SIDC, "calculate_edge"):
=======
        with (
            patch.object(SIDC, "_init_logger"),
            patch.object(SIDC, "calculate_extrema_kind"),
            patch.object(SIDC, "calculate_edge"),
        ):
>>>>>>> 9d8445fe

            sidc = SIDC("m")

            # Verify initialization steps
            mock_sidc_id_class.assert_called_once_with("m")
            mock_ssn_extrema_class.assert_called_once()
            assert hasattr(sidc, "_loader")
            assert hasattr(sidc, "_extrema")

    @patch("solarwindpy.solar_activity.sunspot_number.sidc.SIDCLoader")
    def test_load_data(self, mock_sidc_loader_class):
        """Test load_data method."""
        mock_loader = Mock()
        mock_sidc_loader_class.return_value = mock_loader

        with patch.object(SIDC, "_init_logger"):
            sidc = SIDC.__new__(SIDC)
            sidc._id = Mock()
            sidc._id.key = "m"
            sidc._id.url = "http://example.com"

            sidc.load_data()

            # Verify loader was created and loaded
            mock_sidc_loader_class.assert_called_once_with("m", "http://example.com")
            mock_loader.load_data.assert_called_once()
            assert sidc._loader == mock_loader

    @patch("solarwindpy.solar_activity.sunspot_number.sidc.SSNExtrema")
    def test_set_extrema(self, mock_ssn_extrema_class):
        """Test set_extrema method."""
        mock_extrema = Mock()
        mock_ssn_extrema_class.return_value = mock_extrema

        with patch.object(SIDC, "_init_logger"):
            sidc = SIDC.__new__(SIDC)

            sidc.set_extrema()

            mock_ssn_extrema_class.assert_called_once()
            assert sidc._extrema == mock_extrema

    def test_calculate_extrema_kind(self, mock_loader_data, mock_extrema_data):
        """Test calculate_extrema_kind method."""
        with patch.object(SIDC, "_init_logger"):
            sidc = SIDC.__new__(SIDC)
            sidc._loader = Mock()
            sidc._loader.data = mock_loader_data.copy()
            sidc._extrema = Mock()
            sidc._extrema.data = mock_extrema_data.copy()

            # Ensure data columns match expected format
            sidc._extrema.data.columns.names = ["kind"]
            sidc._extrema.data.index.name = "Number"

            sidc.calculate_extrema_kind()

            # Verify extremum column was added
            assert "extremum" in sidc._loader.data.columns

            # Check that values are labeled correctly (should contain cycle numbers and Min/Max)
            extremum_values = sidc._loader.data["extremum"].dropna()
            assert len(extremum_values) > 0

            # Values should contain cycle indicators like "24-Min", "24-Max", "25-Min"
            for val in extremum_values:
                assert isinstance(val, str)
                assert any(cycle_str in val for cycle_str in ["24", "25"])
                assert any(ext_str in val for ext_str in ["Min", "Max"])

    def test_calculate_edge(self, mock_loader_data, mock_extrema_data):
        """Test calculate_edge method."""
        with patch.object(SIDC, "_init_logger"):
            sidc = SIDC.__new__(SIDC)
            sidc._loader = Mock()
            sidc._loader.data = mock_loader_data.copy()
            sidc._extrema = Mock()
            sidc._extrema.data = mock_extrema_data.copy()

            # Ensure data columns match expected format
            sidc._extrema.data.columns.names = ["kind"]
            sidc._extrema.data.index.name = "Number"

            sidc.calculate_edge()

            # Verify edge column was added
            assert "edge" in sidc._loader.data.columns

            # Check that values are either "Rise" or "Fall"
            edge_values = sidc._loader.data["edge"].dropna()
            assert len(edge_values) > 0

            for val in edge_values:
                assert val in ["Rise", "Fall"]

    def test_run_normalization_max(self, mock_loader_data, mock_extrema_data):
        """Test run_normalization with max normalization."""
        with patch.object(SIDC, "_init_logger"):
            sidc = SIDC.__new__(SIDC)
            sidc._logger = Mock()
            sidc._loader = Mock()
            sidc._loader.data = mock_loader_data.copy()
            sidc._extrema = Mock()
            sidc._extrema.data = mock_extrema_data.copy()

            # Mock the extrema.cut_spec_by_interval method
            sidc._extrema.cut_spec_by_interval = Mock()
            cut_data = pd.Series(
                [pd.Interval(0, 100)] * len(mock_loader_data),
                index=mock_loader_data.index,
                name="cycle",
            )
            sidc._extrema.cut_spec_by_interval.return_value = cut_data

            result = sidc.run_normalization(norm_by="max")

            # Verify normalization was applied
            assert isinstance(result, pd.Series)
            assert "nssn" in sidc._loader.data.columns

            # Normalized values should be between 0 and 1 for max normalization
            nssn_values = sidc._loader.data["nssn"].dropna()
            assert nssn_values.min() >= 0
            assert nssn_values.max() <= 1

    def test_run_normalization_zscore(self, mock_loader_data, mock_extrema_data):
        """Test run_normalization with zscore normalization."""
        with patch.object(SIDC, "_init_logger"):
            sidc = SIDC.__new__(SIDC)
            sidc._logger = Mock()
            sidc._loader = Mock()
            sidc._loader.data = mock_loader_data.copy()
            sidc._extrema = Mock()
            sidc._extrema.data = mock_extrema_data.copy()

            # Mock the extrema.cut_spec_by_interval method
            sidc._extrema.cut_spec_by_interval = Mock()
            cut_data = pd.Series(
                [pd.Interval(0, 100)] * len(mock_loader_data),
                index=mock_loader_data.index,
                name="cycle",
            )
            sidc._extrema.cut_spec_by_interval.return_value = cut_data

            result = sidc.run_normalization(norm_by="zscore")

            # Verify normalization was applied
            assert isinstance(result, pd.Series)
            assert "nssn" in sidc._loader.data.columns

            # Z-score normalized values should have roughly mean=0, std=1
            nssn_values = sidc._loader.data["nssn"].dropna()
            assert abs(nssn_values.mean()) < 0.1  # Close to 0
            assert abs(nssn_values.std() - 1.0) < 0.1  # Close to 1

    def test_run_normalization_invalid_method(self, mock_loader_data):
        """Test run_normalization with invalid method raises error."""
        with patch.object(SIDC, "_init_logger"):
            sidc = SIDC.__new__(SIDC)
            sidc._loader = Mock()
            sidc._loader.data = mock_loader_data.copy()

            with pytest.raises(AssertionError):
                sidc.run_normalization(norm_by="invalid_method")

    def test_cut_spec_by_ssn_band(self, mock_loader_data):
        """Test cut_spec_by_ssn_band method."""
        with patch.object(SIDC, "_init_logger"):
            sidc = SIDC.__new__(SIDC)
            sidc._loader = Mock()
            sidc._loader.data = mock_loader_data.copy()

            # Create mock interpolated data
            sidc._interpolated = mock_loader_data[["ssn"]].copy()

            # Test the method
            result = sidc.cut_spec_by_ssn_band(key="ssn", dssn=10.0)

            # Verify result
            assert isinstance(result, pd.Series)
            assert result.name == "ssn_band"
            assert hasattr(sidc, "_spec_by_ssn_band")
            assert hasattr(sidc, "_ssn_band_intervals")

    def test_cut_spec_by_ssn_band_normalized_validation(self, mock_loader_data):
        """Test that cut_spec_by_ssn_band validates dssn for normalized data."""
        with patch.object(SIDC, "_init_logger"):
            sidc = SIDC.__new__(SIDC)
            sidc._loader = Mock()
            sidc._loader.data = mock_loader_data.copy()
            sidc._loader.data["nssn"] = sidc._loader.data["ssn"] / 100  # Normalized

            # Create mock interpolated data
            sidc._interpolated = sidc._loader.data[["nssn"]].copy()

            # Should raise error for dssn >= 1 with normalized data
            with pytest.raises(
                ValueError, match="Normalized SSN requires that dssn < 1"
            ):
                sidc.cut_spec_by_ssn_band(key="nssn", dssn=1.5)

    def test_interpolate_data(self, mock_loader_data):
        """Test interpolate_data method."""
        with patch.object(SIDC, "_init_logger"):
            sidc = SIDC.__new__(SIDC)
            sidc._loader = Mock()
            sidc._loader.data = mock_loader_data.copy()

            # Create target index for interpolation
            target_index = pd.date_range("2010-01-01", "2015-12-31", freq="D")

            # Mock parent interpolate_data method
            expected_result = pd.Series(
                np.random.uniform(10, 100, len(target_index)),
                index=target_index,
                name="ssn",
            )

            with patch.object(
                SIDC.__bases__[0], "interpolate_data", return_value=expected_result
            ):
                result = sidc.interpolate_data(target_index, key="ssn")

                # Verify result
                assert isinstance(result, pd.Series)
                assert len(result) == len(target_index)
                assert hasattr(sidc, "_interpolated")

    def test_properties_access(self, mock_loader_data, mock_extrema_data):
        """Test property accessors."""
        with patch.object(SIDC, "_init_logger"):
            sidc = SIDC.__new__(SIDC)
            sidc._loader = Mock()
            sidc._loader.data = mock_loader_data.copy()
            sidc._extrema = Mock()
            sidc._extrema.data = mock_extrema_data.copy()

            # Set up some internal state
            sidc._spec_by_ssn_band = pd.Series([1, 2, 3])
            sidc._ssn_band_intervals = pd.IntervalIndex([pd.Interval(0, 10)])

            # Test properties
            assert hasattr(sidc, "spec_by_ssn_band")
            assert hasattr(sidc, "ssn_band_intervals")

            assert sidc.spec_by_ssn_band is not None
            assert sidc.ssn_band_intervals is not None

    def test_inheritance_from_activity_indicator(self):
        """Test that SIDC inherits from ActivityIndicator."""
        from solarwindpy.solar_activity.base import ActivityIndicator

<<<<<<< HEAD
        with patch.object(SIDC, "_init_logger"), patch.object(
            SIDC, "load_data"
        ), patch.object(SIDC, "set_extrema"), patch.object(
            SIDC, "calculate_extrema_kind"
        ), patch.object(
            SIDC, "calculate_edge"
=======
        with (
            patch.object(SIDC, "_init_logger"),
            patch.object(SIDC, "load_data"),
            patch.object(SIDC, "set_extrema"),
            patch.object(SIDC, "calculate_extrema_kind"),
            patch.object(SIDC, "calculate_edge"),
>>>>>>> 9d8445fe
        ):

            sidc = SIDC("m")
            assert isinstance(sidc, ActivityIndicator)


class TestSIDCEdgeCases:
    """Test edge cases and error conditions for SIDC."""

<<<<<<< HEAD
=======
    def test_normalized_property_without_nssn_column(self, mock_loader_data):
        """Test normalized property when nssn column doesn't exist."""
        with patch.object(SIDC, "_init_logger"):
            sidc = SIDC.__new__(SIDC)
            sidc._loader = Mock()
            sidc._loader.data = mock_loader_data.copy()  # No 'nssn' column

            # Mock normalize_ssn method
            expected_normalized = pd.Series(
                np.random.uniform(0, 1, len(mock_loader_data)),
                index=mock_loader_data.index,
                name="nssn",
            )

            with patch.object(sidc, "normalize_ssn", return_value=expected_normalized):
                result = sidc.normalized

                # Should call normalize_ssn when nssn column doesn't exist
                sidc.normalize_ssn.assert_called_once()
                assert isinstance(result, pd.Series)

>>>>>>> 9d8445fe
    def test_normalized_property_with_existing_nssn(self, mock_loader_data):
        """Test normalized property when nssn column exists."""
        with patch.object(SIDC, "_init_logger"):
            sidc = SIDC.__new__(SIDC)
            sidc._loader = Mock()
            test_data = mock_loader_data.copy()
            test_data["nssn"] = test_data["ssn"] / 100  # Add normalized column
            sidc._loader.data = test_data

            result = sidc.normalized

            # Should return existing nssn column
            assert isinstance(result, pd.Series)
            assert result.name == "nssn"
            pd.testing.assert_series_equal(result, test_data["nssn"])

<<<<<<< HEAD
    def test_data_property_access(self, mock_loader_data):
        """Test that data property returns loader data."""
        with patch.object(SIDC, "_init_logger"):
            sidc = SIDC.__new__(SIDC)
            sidc._loader = Mock()
            sidc._loader.data = mock_loader_data.copy()

            result = sidc.data

            assert isinstance(result, pd.DataFrame)
            pd.testing.assert_frame_equal(result, mock_loader_data)

=======
>>>>>>> 9d8445fe
    def test_calculate_extrema_kind_empty_data(self):
        """Test calculate_extrema_kind with empty data."""
        with patch.object(SIDC, "_init_logger"):
            sidc = SIDC.__new__(SIDC)
            sidc._loader = Mock()
            sidc._loader.data = pd.DataFrame(columns=["cycle", "ssn"])
            sidc._extrema = Mock()
            sidc._extrema.data = pd.DataFrame(columns=["Min", "Max"])

            # Should handle empty data gracefully
            sidc.calculate_extrema_kind()

            assert "extremum" in sidc._loader.data.columns

    def test_calculate_edge_empty_data(self):
        """Test calculate_edge with empty data."""
        with patch.object(SIDC, "_init_logger"):
            sidc = SIDC.__new__(SIDC)
            sidc._loader = Mock()
            sidc._loader.data = pd.DataFrame(columns=["cycle", "ssn"])
            sidc._extrema = Mock()
            sidc._extrema.data = pd.DataFrame(columns=["Min", "Max"])

            # Should handle empty data gracefully
            sidc.calculate_edge()

            assert "edge" in sidc._loader.data.columns

    def test_plot_on_colorbar_method_exists(self):
        """Test that plot_on_colorbar method exists and is callable."""
<<<<<<< HEAD
        with patch.object(SIDC, "_init_logger"), patch.object(
            SIDC, "load_data"
        ), patch.object(SIDC, "set_extrema"), patch.object(
            SIDC, "calculate_extrema_kind"
        ), patch.object(
            SIDC, "calculate_edge"
=======
        with (
            patch.object(SIDC, "_init_logger"),
            patch.object(SIDC, "load_data"),
            patch.object(SIDC, "set_extrema"),
            patch.object(SIDC, "calculate_extrema_kind"),
            patch.object(SIDC, "calculate_edge"),
>>>>>>> 9d8445fe
        ):

            sidc = SIDC("m")

            assert hasattr(sidc, "plot_on_colorbar")
            assert callable(sidc.plot_on_colorbar)<|MERGE_RESOLUTION|>--- conflicted
+++ resolved
@@ -65,52 +65,6 @@
 class TestSIDC:
     """Test the SIDC main class for sunspot number analysis."""
 
-<<<<<<< HEAD
-=======
-    @pytest.fixture
-    def mock_loader_data(self):
-        """Create mock loader data for testing."""
-        dates = pd.date_range("2008-01-01", "2020-12-31", freq="MS")
-        # Simulate solar cycle 24 data with realistic SSN values
-        cycle_data = []
-        cycle_numbers = []
-        ssn_values = []
-
-        for i, date in enumerate(dates):
-            if date < pd.Timestamp("2019-12-01"):
-                cycle_numbers.append(24)
-                # Simple sine wave for cycle 24 with realistic SSN range
-                phase = (i / len(dates)) * 2 * np.pi
-                ssn_values.append(50 + 100 * np.sin(phase) + np.random.normal(0, 10))
-            else:
-                cycle_numbers.append(25)
-                # Beginning of cycle 25
-                phase = ((i - 144) / 20) * 0.5 * np.pi
-                ssn_values.append(10 + 30 * np.sin(phase) + np.random.normal(0, 5))
-
-        return pd.DataFrame(
-            {
-                "ssn": ssn_values,
-                "std": np.random.uniform(5, 15, len(dates)),
-                "n_obs": np.random.randint(10, 25, len(dates)),
-                "cycle": cycle_numbers,
-                "definitive": True,
-            },
-            index=dates,
-        )
-
-    @pytest.fixture
-    def mock_extrema_data(self):
-        """Create mock extrema data for testing."""
-        return pd.DataFrame(
-            {
-                "Min": [pd.Timestamp("2008-12-01"), pd.Timestamp("2019-12-01")],
-                "Max": [pd.Timestamp("2014-04-01"), pd.Timestamp("2025-04-01")],
-            },
-            index=[24, 25],
-        )
-
->>>>>>> 9d8445fe
     @patch("solarwindpy.solar_activity.sunspot_number.sidc.SIDCLoader")
     @patch("solarwindpy.solar_activity.sunspot_number.sidc.SSNExtrema")
     @patch("solarwindpy.solar_activity.sunspot_number.sidc.SIDC_ID")
@@ -138,17 +92,11 @@
         mock_ssn_extrema_class.return_value = mock_extrema
 
         # Mock methods that get called during initialization
-<<<<<<< HEAD
-        with patch.object(SIDC, "_init_logger"), patch.object(
-            SIDC, "calculate_extrema_kind"
-        ), patch.object(SIDC, "calculate_edge"):
-=======
         with (
             patch.object(SIDC, "_init_logger"),
             patch.object(SIDC, "calculate_extrema_kind"),
             patch.object(SIDC, "calculate_edge"),
         ):
->>>>>>> 9d8445fe
 
             sidc = SIDC("m")
 
@@ -401,21 +349,12 @@
         """Test that SIDC inherits from ActivityIndicator."""
         from solarwindpy.solar_activity.base import ActivityIndicator
 
-<<<<<<< HEAD
-        with patch.object(SIDC, "_init_logger"), patch.object(
-            SIDC, "load_data"
-        ), patch.object(SIDC, "set_extrema"), patch.object(
-            SIDC, "calculate_extrema_kind"
-        ), patch.object(
-            SIDC, "calculate_edge"
-=======
         with (
             patch.object(SIDC, "_init_logger"),
             patch.object(SIDC, "load_data"),
             patch.object(SIDC, "set_extrema"),
             patch.object(SIDC, "calculate_extrema_kind"),
             patch.object(SIDC, "calculate_edge"),
->>>>>>> 9d8445fe
         ):
 
             sidc = SIDC("m")
@@ -425,8 +364,6 @@
 class TestSIDCEdgeCases:
     """Test edge cases and error conditions for SIDC."""
 
-<<<<<<< HEAD
-=======
     def test_normalized_property_without_nssn_column(self, mock_loader_data):
         """Test normalized property when nssn column doesn't exist."""
         with patch.object(SIDC, "_init_logger"):
@@ -448,7 +385,6 @@
                 sidc.normalize_ssn.assert_called_once()
                 assert isinstance(result, pd.Series)
 
->>>>>>> 9d8445fe
     def test_normalized_property_with_existing_nssn(self, mock_loader_data):
         """Test normalized property when nssn column exists."""
         with patch.object(SIDC, "_init_logger"):
@@ -465,7 +401,6 @@
             assert result.name == "nssn"
             pd.testing.assert_series_equal(result, test_data["nssn"])
 
-<<<<<<< HEAD
     def test_data_property_access(self, mock_loader_data):
         """Test that data property returns loader data."""
         with patch.object(SIDC, "_init_logger"):
@@ -478,8 +413,6 @@
             assert isinstance(result, pd.DataFrame)
             pd.testing.assert_frame_equal(result, mock_loader_data)
 
-=======
->>>>>>> 9d8445fe
     def test_calculate_extrema_kind_empty_data(self):
         """Test calculate_extrema_kind with empty data."""
         with patch.object(SIDC, "_init_logger"):
@@ -510,21 +443,12 @@
 
     def test_plot_on_colorbar_method_exists(self):
         """Test that plot_on_colorbar method exists and is callable."""
-<<<<<<< HEAD
-        with patch.object(SIDC, "_init_logger"), patch.object(
-            SIDC, "load_data"
-        ), patch.object(SIDC, "set_extrema"), patch.object(
-            SIDC, "calculate_extrema_kind"
-        ), patch.object(
-            SIDC, "calculate_edge"
-=======
         with (
             patch.object(SIDC, "_init_logger"),
             patch.object(SIDC, "load_data"),
             patch.object(SIDC, "set_extrema"),
             patch.object(SIDC, "calculate_extrema_kind"),
             patch.object(SIDC, "calculate_edge"),
->>>>>>> 9d8445fe
         ):
 
             sidc = SIDC("m")

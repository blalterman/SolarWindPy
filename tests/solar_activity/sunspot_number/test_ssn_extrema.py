--- conflicted
+++ resolved
@@ -44,14 +44,9 @@
     def test_initialization_no_args(self):
         """Test SSNExtrema initialization with no arguments."""
         # This should work without raising errors
-<<<<<<< HEAD
-        with patch("pandas.read_csv") as mock_read_csv, patch(
-            "pathlib.Path.exists", return_value=True
-=======
-        with (
-            patch("pandas.read_csv") as mock_read_csv,
-            patch("pathlib.Path.exists", return_value=True),
->>>>>>> 9d8445fe
+        with (
+            patch("pandas.read_csv") as mock_read_csv,
+            patch("pathlib.Path.exists", return_value=True),
         ):
 
             # Mock the CSV data
@@ -74,14 +69,9 @@
         extrema = SSNExtrema.__new__(SSNExtrema)
 
         # Mock file reading
-<<<<<<< HEAD
-        with patch("pandas.read_csv") as mock_read_csv, patch(
-            "pathlib.Path.exists", return_value=True
-=======
-        with (
-            patch("pandas.read_csv") as mock_read_csv,
-            patch("pathlib.Path.exists", return_value=True),
->>>>>>> 9d8445fe
+        with (
+            patch("pandas.read_csv") as mock_read_csv,
+            patch("pathlib.Path.exists", return_value=True),
         ):
 
             # Create mock DataFrame that simulates the CSV structure
@@ -123,17 +113,11 @@
 
             mock_read_csv.return_value = raw_data
 
-<<<<<<< HEAD
-            with patch.object(pd.DataFrame, "stack", return_value=stacked), patch(
-                "pandas.to_datetime", return_value=stacked
-            ), patch.object(pd.Series, "unstack", return_value=unstacked):
-=======
             with (
                 patch.object(pd.DataFrame, "stack", return_value=stacked),
                 patch("pandas.to_datetime", return_value=stacked),
                 patch.object(pd.Series, "unstack", return_value=unstacked),
             ):
->>>>>>> 9d8445fe
 
                 extrema.load_or_set_data()
 
@@ -182,14 +166,9 @@
         """Test that SSNExtrema inherits from IndicatorExtrema."""
         from solarwindpy.solar_activity.base import IndicatorExtrema
 
-<<<<<<< HEAD
-        with patch("pandas.read_csv") as mock_read_csv, patch(
-            "pathlib.Path.exists", return_value=True
-=======
-        with (
-            patch("pandas.read_csv") as mock_read_csv,
-            patch("pathlib.Path.exists", return_value=True),
->>>>>>> 9d8445fe
+        with (
+            patch("pandas.read_csv") as mock_read_csv,
+            patch("pathlib.Path.exists", return_value=True),
         ):
 
             # Mock the CSV data
@@ -205,14 +184,9 @@
         """Test that the CSV file path is resolved correctly."""
         extrema = SSNExtrema.__new__(SSNExtrema)
 
-<<<<<<< HEAD
-        with patch("pandas.read_csv") as mock_read_csv, patch(
-            "pathlib.Path.exists", return_value=True
-=======
-        with (
-            patch("pandas.read_csv") as mock_read_csv,
-            patch("pathlib.Path.exists", return_value=True),
->>>>>>> 9d8445fe
+        with (
+            patch("pandas.read_csv") as mock_read_csv,
+            patch("pathlib.Path.exists", return_value=True),
         ):
 
             mock_data = pd.DataFrame(
@@ -232,14 +206,9 @@
 
     def test_data_format_after_loading(self):
         """Test that data has correct format after loading."""
-<<<<<<< HEAD
-        with patch("pandas.read_csv") as mock_read_csv, patch(
-            "pathlib.Path.exists", return_value=True
-=======
-        with (
-            patch("pandas.read_csv") as mock_read_csv,
-            patch("pathlib.Path.exists", return_value=True),
->>>>>>> 9d8445fe
+        with (
+            patch("pandas.read_csv") as mock_read_csv,
+            patch("pathlib.Path.exists", return_value=True),
         ):
 
             # Mock the CSV reading and processing
@@ -280,16 +249,10 @@
                 )
                 mock_to_datetime.return_value = datetime_series
 
-<<<<<<< HEAD
-                with patch.object(
-                    pd.DataFrame, "stack", return_value=stacked_data
-                ), patch.object(pd.Series, "unstack", return_value=processed_data):
-=======
                 with (
                     patch.object(pd.DataFrame, "stack", return_value=stacked_data),
                     patch.object(pd.Series, "unstack", return_value=processed_data),
                 ):
->>>>>>> 9d8445fe
 
                     extrema = SSNExtrema()
 
@@ -305,16 +268,10 @@
 
     def test_file_not_found_handling(self):
         """Test behavior when CSV file doesn't exist."""
-<<<<<<< HEAD
-        with patch("pathlib.Path.exists", return_value=False), patch(
-            "pandas.read_csv"
-        ) as mock_read_csv:
-=======
         with (
             patch("pathlib.Path.exists", return_value=False),
             patch("pandas.read_csv") as mock_read_csv,
         ):
->>>>>>> 9d8445fe
 
             # read_csv should still be called even if file check fails
             # (pandas will handle the FileNotFoundError)
@@ -325,14 +282,9 @@
 
     def test_malformed_csv_handling(self):
         """Test behavior with malformed CSV data."""
-<<<<<<< HEAD
-        with patch("pandas.read_csv") as mock_read_csv, patch(
-            "pathlib.Path.exists", return_value=True
-=======
-        with (
-            patch("pandas.read_csv") as mock_read_csv,
-            patch("pathlib.Path.exists", return_value=True),
->>>>>>> 9d8445fe
+        with (
+            patch("pandas.read_csv") as mock_read_csv,
+            patch("pathlib.Path.exists", return_value=True),
         ):
 
             # Simulate malformed CSV that causes parsing error
@@ -343,14 +295,9 @@
 
     def test_empty_csv_handling(self):
         """Test behavior with empty CSV data."""
-<<<<<<< HEAD
-        with patch("pandas.read_csv") as mock_read_csv, patch(
-            "pathlib.Path.exists", return_value=True
-=======
-        with (
-            patch("pandas.read_csv") as mock_read_csv,
-            patch("pathlib.Path.exists", return_value=True),
->>>>>>> 9d8445fe
+        with (
+            patch("pandas.read_csv") as mock_read_csv,
+            patch("pathlib.Path.exists", return_value=True),
         ):
 
             # Empty DataFrame
@@ -368,14 +315,9 @@
 
     def test_invalid_date_format_handling(self):
         """Test behavior with invalid date formats in CSV."""
-<<<<<<< HEAD
-        with patch("pandas.read_csv") as mock_read_csv, patch(
-            "pathlib.Path.exists", return_value=True
-=======
-        with (
-            patch("pandas.read_csv") as mock_read_csv,
-            patch("pathlib.Path.exists", return_value=True),
->>>>>>> 9d8445fe
+        with (
+            patch("pandas.read_csv") as mock_read_csv,
+            patch("pathlib.Path.exists", return_value=True),
         ):
 
             # Data with invalid date formats
@@ -428,14 +370,9 @@
 
     def test_successful_initialization_creates_expected_attributes(self):
         """Test that successful initialization creates expected attributes."""
-<<<<<<< HEAD
-        with patch("pandas.read_csv") as mock_read_csv, patch(
-            "pathlib.Path.exists", return_value=True
-=======
-        with (
-            patch("pandas.read_csv") as mock_read_csv,
-            patch("pathlib.Path.exists", return_value=True),
->>>>>>> 9d8445fe
+        with (
+            patch("pandas.read_csv") as mock_read_csv,
+            patch("pathlib.Path.exists", return_value=True),
         ):
 
             # Mock successful CSV loading
@@ -454,17 +391,11 @@
 
             mock_read_csv.return_value = mock_data
 
-<<<<<<< HEAD
-            with patch("pandas.to_datetime"), patch.object(
-                pd.DataFrame, "stack"
-            ), patch.object(pd.Series, "unstack", return_value=processed_data):
-=======
             with (
                 patch("pandas.to_datetime"),
                 patch.object(pd.DataFrame, "stack"),
                 patch.object(pd.Series, "unstack", return_value=processed_data),
             ):
->>>>>>> 9d8445fe
 
                 extrema = SSNExtrema()
 

import warnings
from types import SimpleNamespace

import numpy as np
import pandas as pd
import pytest
from scipy.optimize import OptimizeWarning

from solarwindpy.fitfunctions import core, gaussians, trend_fits, lines


@pytest.fixture
def agged():
    xbins = pd.interval_range(0, 5, periods=5)
    ybins = pd.interval_range(0, 2, periods=2)
    data = {
        ybins[0]: np.array([1, 2, 3, 4, 5]),
        ybins[1]: np.array([2, 3, 4, 5, 6]),
    }
    return pd.DataFrame(data, index=xbins)


@pytest.fixture
def agged_empty():
    xbins = pd.interval_range(0, 5, periods=5)
    return pd.DataFrame({}, index=xbins)


@pytest.fixture
def trend_fit(agged):
    tf = trend_fits.TrendFit(agged, lines.Line)
    tf.make_ffunc1ds()
    tf.make_1dfits()
    tf.make_trend_func()
    with warnings.catch_warnings():
        warnings.filterwarnings("ignore", category=OptimizeWarning)
        tf.trend_func.make_fit()
    return tf


@pytest.fixture
def trend_fit_all_ffuncs(monkeypatch, agged):
    tf = trend_fits.TrendFit(agged, lines.Line)
    tf.make_ffunc1ds()
    tf.make_1dfits()
    tf.make_trend_func()
    with warnings.catch_warnings():
        warnings.filterwarnings("ignore", category=OptimizeWarning)
        tf.trend_func.make_fit()
    monkeypatch.setattr(
        tf.trend_func.plotter,
        "_labels",
        SimpleNamespace(x=SimpleNamespace(tex="", units="")),
    )
    calls = {}
    hax = SimpleNamespace(legend_=SimpleNamespace(set_title=lambda *_: None))
    rax = SimpleNamespace()
    for k, ff in tf.ffuncs.items():

        def stub(*_, _key=k, **__):
            calls[_key] = calls.get(_key, 0) + 1
            return hax, rax

        monkeypatch.setattr(ff.plotter, "plot_raw_used_fit_resid", stub)
    return tf, calls, hax, rax


def test_type_enforcement_and_properties(agged):
    tf = trend_fits.TrendFit(agged, lines.Line)
    assert tf.agged.equals(agged)
    assert tf.ffunc1d_class is gaussians.Gaussian
    assert tf.trendfunc_class is lines.Line
    assert str(tf) == "TrendFit"
    with pytest.raises(TypeError):
        trend_fits.TrendFit(agged, int)
    with pytest.raises(TypeError):
        tf.set_fitfunctions(int, lines.Line)
    with pytest.raises(TypeError):
        tf.set_fitfunctions(gaussians.Gaussian, int)


def test_make_ffunc1ds_make_1dfits(agged):
    tf = trend_fits.TrendFit(agged, lines.Line)
    tf.make_ffunc1ds()
    assert isinstance(tf.ffuncs.iloc[0], gaussians.Gaussian)
    tf.make_1dfits()
    assert tf.bad_fits.empty
    assert not tf.popt_1d.empty
    assert not tf.psigma_1d.empty


def test_make_1dfits_moves_bad_fit(monkeypatch):
    xbins = pd.interval_range(0, 5, periods=5)
    ybins = pd.interval_range(0, 2, periods=2)
    data = {
        ybins[0]: np.array([1, 2, 3, 4, 5]),
        ybins[1]: np.array([np.nan, np.nan, np.nan, 5, 6]),
    }
    agged = pd.DataFrame(data, index=xbins)
    tf = trend_fits.TrendFit(agged, lines.Line)
    tf.make_ffunc1ds()

    orig_make_fit = gaussians.Gaussian.make_fit

    def fail_on_small_n(self, *args, **kwargs):
        if self.nobs < len(self.argnames):
            return ValueError("insufficient data")
        return orig_make_fit(self, *args, **kwargs)

    monkeypatch.setattr(gaussians.Gaussian, "make_fit", fail_on_small_n)
    tf.make_1dfits()
    bad_bin = ybins[1]
    assert bad_bin in tf.bad_fits.index
    assert bad_bin not in tf.ffuncs.index


def test_make_trend_func_success_and_failure(trend_fit, agged_empty):
    assert isinstance(trend_fit.trend_func, lines.Line)
    tf = trend_fits.TrendFit(agged_empty, lines.Line)
    tf.make_ffunc1ds()
    with pytest.raises(ValueError):
        tf.make_trend_func()


def test_plotting_methods_return_axes(monkeypatch, trend_fit):
    class DummyAx:
        def set_xscale(self, *_):
            pass

        def errorbar(self, *_, **__):
            line = SimpleNamespace(set_linestyle=lambda *_: None)
            return "pl", "cl", [line]

        def legend(self, *_, **__):
            pass

    ax1, ax2 = DummyAx(), DummyAx()
    monkeypatch.setattr(
        trend_fit.trend_func.plotter,
        "plot_raw_used_fit_resid",
        lambda *_, **__: (ax1, ax2),
    )
    h, r = trend_fit.plot_trend_fit_resid()
    assert h is ax1 and r is ax2

    monkeypatch.setattr(trend_fit, "plot_all_popt_1d", lambda *_, **__: (1, 2, 3))
    h2, r2 = trend_fit.plot_trend_and_resid_on_ffuncs()
    assert h2 is ax1 and r2 is ax2

    monkeypatch.setattr(
        trend_fit.trend_func.plotter, "plot_raw_used_fit", lambda *_, **__: None
    )
    monkeypatch.setattr(
        trend_fits.swp.pp, "subplots", lambda *_, **__: (None, DummyAx())
    )
    ax = trend_fit.plot_1d_popt_and_trend()
    assert isinstance(ax, DummyAx)


<<<<<<< HEAD
def test_plot_all_popt_1d_returns_errorbar_artists(agged):
    class StubAx:
        def __init__(self):
            self.calls = {}
            line = SimpleNamespace(set_linestyle=lambda *_: None)
            self.ret = ("pl", "cl", [line])

        def errorbar(self, *args, **kwargs):
            self.calls["errorbar"] = {"args": args, "kwargs": kwargs}
            return self.ret

        def set_xscale(self, *args, **kwargs):  # pragma: no cover - not used here
            self.calls["set_xscale"] = {"args": args, "kwargs": kwargs}

    tf = trend_fits.TrendFit(agged, lines.Line)
    tf.make_ffunc1ds()
    tf.make_1dfits()
    tf.make_trend_func()

    ax = StubAx()
    pl, cl, bl = tf.plot_all_popt_1d(ax, color="magenta", ls=":", label="1D Fits")

    assert (pl, cl, bl) == ax.ret

    kwargs = ax.calls["errorbar"]["kwargs"]
    expected_x = pd.IntervalIndex(tf.popt_1d.index).mid
    np.testing.assert_allclose(kwargs["x"], expected_x)
    ykey, wkey = tf.popt1d_keys
    assert kwargs["y"] == ykey
    assert kwargs["yerr"] == wkey
    assert kwargs["color"] == "magenta"
    assert kwargs["linestyle"] == ":"
    assert kwargs["label"] == "1D Fits"
    pd.testing.assert_frame_equal(kwargs["data"], tf.popt_1d)
=======
def test_plot_all_ffuncs(trend_fit_all_ffuncs):
    tf, calls, hax, rax = trend_fit_all_ffuncs
    axes = tf.plot_all_ffuncs()
    assert isinstance(axes, pd.DataFrame)
    for key in tf.ffuncs.index:
        assert axes.loc[key, "hax"] is hax
        assert axes.loc[key, "rax"] is rax
        assert calls[key] == 1
>>>>>>> 24db2989


def test_set_agged_set_fitfunctions_set_shared_labels(trend_fit, agged):
    new_agged = agged * 2
    trend_fit.set_agged(new_agged)
    assert trend_fit.agged.equals(new_agged)
    trend_fit.set_fitfunctions(gaussians.GaussianNormalized, lines.Line)
    assert trend_fit.ffunc1d_class is gaussians.GaussianNormalized
    trend_fit.set_fitfunctions(gaussians.Gaussian, lines.Line)
    trend_fit.set_shared_labels(x="time", y="density", z="counts")
    assert trend_fit.trend_func.plotter.labels.x == "time"
    first_ff = trend_fit.ffuncs.iloc[0]
    assert first_ff.plotter.labels.x == "density"
    assert first_ff.plotter.labels.y == "counts"


def test_set_agged_rejects_non_dataframe(trend_fit):
    with pytest.raises(AssertionError):
        trend_fit.set_agged(42)


def test_labels_instance_and_update(trend_fit):
    assert isinstance(trend_fit.labels, core.AxesLabels)
    trend_fit.set_shared_labels(x="time", y="density", z="counts")
    assert trend_fit.labels == core.AxesLabels("time", "density", "counts")<|MERGE_RESOLUTION|>--- conflicted
+++ resolved
@@ -156,8 +156,6 @@
     ax = trend_fit.plot_1d_popt_and_trend()
     assert isinstance(ax, DummyAx)
 
-
-<<<<<<< HEAD
 def test_plot_all_popt_1d_returns_errorbar_artists(agged):
     class StubAx:
         def __init__(self):
@@ -192,7 +190,7 @@
     assert kwargs["linestyle"] == ":"
     assert kwargs["label"] == "1D Fits"
     pd.testing.assert_frame_equal(kwargs["data"], tf.popt_1d)
-=======
+
 def test_plot_all_ffuncs(trend_fit_all_ffuncs):
     tf, calls, hax, rax = trend_fit_all_ffuncs
     axes = tf.plot_all_ffuncs()
@@ -201,7 +199,6 @@
         assert axes.loc[key, "hax"] is hax
         assert axes.loc[key, "rax"] is rax
         assert calls[key] == 1
->>>>>>> 24db2989
 
 
 def test_set_agged_set_fitfunctions_set_shared_labels(trend_fit, agged):

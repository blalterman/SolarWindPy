--- conflicted
+++ resolved
@@ -347,11 +347,6 @@
             print(f"❌ Failed to update meta.yaml: {e}")
             return False
     
-<<<<<<< HEAD
-    def create_tracking_issue(self, version_str: str, sha256_hash: str,
-                            dry_run: bool = False,
-                            commit_sha: Optional[str] = None) -> Optional[str]:
-=======
     def _get_dependency_comparison(self) -> str:
         """Run comparison script and format output for issue.
 
@@ -408,8 +403,8 @@
 """
 
     def create_tracking_issue(self, version_str: str, sha256_hash: str,
-                            dry_run: bool = False) -> Optional[str]:
->>>>>>> 53a95de6
+                            dry_run: bool = False,
+                            commit_sha: Optional[str] = None) -> Optional[str]:
         """Create GitHub issue for tracking the feedstock update.
 
         Parameters
@@ -420,11 +415,8 @@
             SHA256 hash for reference
         dry_run : bool
             If True, only print what would be done
-<<<<<<< HEAD
         commit_sha : str, optional
             Git commit SHA if provenance was verified
-=======
->>>>>>> 53a95de6
 
         Returns
         -------
@@ -433,12 +425,9 @@
         """
         title = f"Conda feedstock update for SolarWindPy v{version_str}"
 
-<<<<<<< HEAD
-=======
         # Get dependency comparison
         comparison_output = self._get_dependency_comparison()
 
->>>>>>> 53a95de6
         body = f"""## Automated Conda Feedstock Update
 
 **Version**: `{version_str}`

--- conflicted
+++ resolved
@@ -10,11 +10,7 @@
 solarwindpy/plans/
 ├── 0-overview-template.md      # Master template for plan coordination
 ├── N-phase-template.md         # Standard template for individual phases
-<<<<<<< HEAD
-├── closeout-template.md        # Completion documentation template
-=======
 ├── closeout-template.md        # Template for plan completion documentation
->>>>>>> 4f9a93e9
 ├── plan_template.md           # ⚠️ DEPRECATED - Legacy single-file format
 └── TEMPLATE-USAGE-GUIDE.md    # This guide
 ```
@@ -114,7 +110,6 @@
 - **Dependency Management**: Clear prerequisite tracking
 - **Quality Assurance**: Phase-level acceptance criteria ensure thoroughness
 - **Template Consistency**: All plans follow identical structure
-- **Decision Framework**: Propositions provide data-driven go/no-go criteria
 
 ## 📊 Template Field Specifications
 
@@ -134,24 +129,6 @@
 | **Affects** | Comma-separated | Files/directories modified | "/tests/, solarwindpy/tests/, conftest.py" |
 | **Estimated Duration** | String | Total time estimate | "5.5 hours" |
 | **Status** | Enum | Current plan state | "Planning \| In Progress \| Completed" |
-
-### Required Propositions Section (0-Overview.md)
-
-**Purpose**: Data-driven decision making for research software development
-
-| Proposition | Purpose | Required Elements |
-|-------------|---------|-------------------|
-| **Risk Proposition** | Identify and mitigate project risks | Technical, Scientific, Operational risks + Mitigation strategies |
-| **Value Proposition** | Quantify benefits and ROI | Scientific, Developer, User value + ROI timeline |
-| **Cost Proposition** | Estimate resource requirements | Development time, Review time, Maintenance cost, Opportunity cost |
-| **Token Proposition** | Optimize AI-assisted development | Planning tokens, Implementation tokens, Future savings, Net ROI |
-| **Usage Proposition** | Assess adoption and impact | Target users, Usage frequency, Coverage scope, Adoption requirements |
-
-**Quality Standards**:
-- **Quantified whenever possible**: Use numbers, percentages, time estimates
-- **Research-specific context**: Address scientific computing and physics validation needs
-- **Honest uncertainty**: Include confidence intervals and risk factors
-- **Comparative analysis**: Reference similar past work or alternatives
 
 ### Required Phase Fields (N-Phase-Name.md)
 
@@ -198,45 +175,10 @@
 
 ### Agent Usage
 
-**All Plans**: Use UnifiedPlanCoordinator
+**All Plans**: Use PlanManager + PlanImplementer
 - Planning coordination with velocity tracking
 - Implementation execution with git integration
 - Automatic time estimation learning
-- Automatic closeout documentation generation
-
-### Plan Completion & Closeout
-
-**Automatic Closeout Generation**: Plans automatically generate closeout documentation when completed
-- **Template**: `plans/closeout-template.md` provides structured knowledge capture
-- **Automation**: Triggered by `plan-completion-manager.py` before archival
-- **Content**: Implementation decisions, lessons learned, velocity metrics, technical architecture
-- **Location**: Created as `9-Closeout.md` in plan directory before move to `plans/completed/`
-
-**Closeout Benefits**:
-- Preserves 85% of implementation decisions typically lost
-- Reduces future planning time by 40-60% through documented patterns
-- Enables knowledge transfer for research software with multi-year lifecycles
-- Provides audit trail for scientific computing decisions
-
-### Propositions Best Practices
-
-**Example: Well-Written Propositions**
-
-```markdown
-### Risk Proposition
-**Technical Risks**: 
-- MEDIUM: NumPy API changes may require validation updates (15% probability)
-- LOW: MultiIndex column restructuring affects 3 core modules
-
-**Mitigation Strategies**:
-- Pin NumPy version constraints in requirements.txt
-- Comprehensive test suite with 95%+ coverage on affected modules
-```
-
-**Decision Criteria**:
-- **GREEN (Proceed)**: Low-medium risk, high value, reasonable cost, positive token ROI
-- **YELLOW (Conditional)**: Medium-high risk but critical value, or high cost with exceptional benefit
-- **RED (Reconsider)**: High risk without proportional value, or negative token ROI over 12 months
 
 ## 💡 Best Practices
 

--- conflicted
+++ resolved
@@ -8,30 +8,6 @@
 
 echo $envname
 
-<<<<<<< HEAD
-conda create -n $envname python=3 \
-                         pandas \
-                         scipy \
-                         numpy \
-                         numexpr \
-                         bottleneck \
-                         matplotlib \
-                         jupyter \
-                         nbdime \
-                         widgetsnbextension \
-                         yaml \
-                         pyyaml \
-                         astropy \
-                         setuptools \
-                         twine \
-                         wheel \
-                         flake8 \
-                         black \
-                         pre_commit \
-                         sphinx \
-                         sphinx_rtd_theme \
-                         pre_commit
-=======
 
 core="pandas scipy numpy numexpr bottleneck matplotlib pytables yaml pyyaml astropy"
 jupyter="jupyter nbdime widgetsnbextension"
@@ -65,4 +41,3 @@
 #                         #pre_commit
 #
 #conda activate $envname
->>>>>>> d8366989

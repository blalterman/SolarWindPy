--- conflicted
+++ resolved
@@ -18,15 +18,9 @@
 
     echo pwd
 
-<<<<<<< HEAD
-    core="pandas scipy numpy numexpr bottleneck matplotlib pytables tqdm tabulate numba"
-    dev="setuptools twine wheel flake8 black sphinx sphinx_rtd_theme pre_commit"
-    use="jupyter nbdime ipywidgets yaml pyyaml astropy sunpy heliopy cdflib zlib multiprocess"
-=======
     core="pandas scipy numpy numexpr bottleneck matplotlib pytables tqdm"
     dev="setuptools twine wheel flake8 black sphinx sphinx_rtd_theme pre_commit tqdm"
     use="jupyter nbdime ipywidgets yaml pyyaml astropy sunpy heliopy cdflib tabulate zlib numba multiprocess blackcellmagic"
->>>>>>> 60bc44bc
 
     pkgs="$core $dev $use"
     # pkgs="$core $dev"

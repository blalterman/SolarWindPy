name: Publish to PyPI

on:
  push:
    tags:
      - 'v*'  # Trigger on version tags like v1.0.0, v2.1.3, etc.
  workflow_dispatch:  # Allow manual trigger for testing
    inputs:
      target:
        description: 'Deployment target'
        required: true
        default: 'testpypi'
        type: choice
        options:
          - testpypi
          - pypi
      dry_run:
        description: 'Dry run (build only, no upload)'
        required: false
        default: true
        type: boolean

jobs:
  build-and-publish:
    runs-on: ubuntu-latest
    steps:
      - uses: actions/checkout@v4
        with:
          fetch-depth: 0  # Need full history for setuptools_scm
      
      - uses: actions/setup-python@v5
        with:
          python-version: '3.12'
      
      - name: Verify tag format and version consistency
        if: github.event_name == 'push' && startsWith(github.ref, 'refs/tags/')
        run: |
          TAG=${GITHUB_REF#refs/tags/}
          if ! [[ "$TAG" =~ ^v[0-9]+\.[0-9]+\.[0-9]+.*$ ]]; then
            echo "Error: Tag $TAG does not match version pattern v*.*.* (e.g., v1.0.0)"
            exit 1
          fi
          
          # Install setuptools_scm to check version consistency
          pip install setuptools_scm
          
          # Get version from setuptools_scm
          DETECTED_VERSION=$(python -c "from setuptools_scm import get_version; print(get_version())")
          EXPECTED_VERSION=${TAG#v}  # Remove 'v' prefix
          
          if [ "$DETECTED_VERSION" != "$EXPECTED_VERSION" ]; then
            echo "Error: Version mismatch!"
            echo "  Git tag version: $EXPECTED_VERSION"
            echo "  setuptools_scm detected: $DETECTED_VERSION"
            echo "Ensure tag version matches setuptools_scm configuration"
            exit 1
          fi
          
          echo "✅ Publishing version $TAG (verified: $DETECTED_VERSION)"
      
      - name: Install dependencies
        run: |
          python -m pip install --upgrade pip
          pip install build twine
          pip install -r requirements-dev.txt
      
      - name: Run full test suite
        run: |
          flake8
          pytest -q
      
      - name: Build package
        run: python -m build
      
      - name: Check package with twine
        run: twine check dist/*
      
      - name: Verify package contents
        run: |
          echo "Built packages:"
          ls -la dist/
          echo ""
          echo "Package contents:"
          tar -tzf dist/*.tar.gz | head -20
          echo ""
          echo "Wheel contents:"
          unzip -l dist/*.whl | head -20
      
      # TestPyPI deployment (for testing)
      # Release candidates go to test
      - name: Publish to TestPyPI
<<<<<<< HEAD
        if: (github.event_name == 'workflow_dispatch' && github.event.inputs.target == 'testpypi' && github.event.inputs.dry_run != 'true') || (github.event_name == 'push' && startsWith(github.ref, 'refs/tags/') && contains(github.ref, 'rc'))
=======
        if: |
          (github.event_name == 'workflow_dispatch' && 
           github.event.inputs.target == 'testpypi' && 
           github.event.inputs.dry_run != 'true') ||
          (github.event_name == 'push' && 
           startsWith(github.ref, 'refs/tags/') && 
           contains(github.ref, 'rc'))  
>>>>>>> 9d8445fe
        uses: pypa/gh-action-pypi-publish@release/v1
        with:
          repository-url: https://test.pypi.org/legacy/
          password: ${{ secrets.TEST_PYPI_API_TOKEN }}
          skip-existing: true
        continue-on-error: true  # Don't fail if token not configured yet
      
      - name: TestPyPI Status Check
        if: failure() && (github.event_name == 'push' && startsWith(github.ref, 'refs/tags/') && contains(github.ref, 'rc'))
        run: |
          echo "⚠️  TestPyPI publication failed (likely due to missing token)"
          echo ""
          echo "🔧 To enable TestPyPI publishing:"
          echo "   1. Go to https://test.pypi.org/manage/account/token/"
          echo "   2. Create a new API token with scope 'Entire account'"
          echo "   3. Add token as repository secret 'TEST_PYPI_API_TOKEN'"
          echo "   4. Re-run this workflow or create a new tag"
          echo ""
          echo "📦 Package was built successfully and is available in workflow artifacts"
      
      # Production PyPI deployment (only for non-RC tags)
      - name: Publish to PyPI
        if: (github.event_name == 'workflow_dispatch' && github.event.inputs.target == 'pypi' && github.event.inputs.dry_run != 'true') || (github.event_name == 'push' && startsWith(github.ref, 'refs/tags/v') && !contains(github.ref, 'rc'))
        uses: pypa/gh-action-pypi-publish@release/v1
        with:
          password: ${{ secrets.PYPI_API_TOKEN }}
          skip-existing: true
        continue-on-error: true  # Don't fail if token not configured yet
      
      - name: PyPI Status Check
        if: failure() && (github.event_name == 'push' && startsWith(github.ref, 'refs/tags/v') && !contains(github.ref, 'rc'))
        run: |
          echo "⚠️  PyPI publication failed (likely due to missing token)"
          echo ""
          echo "🔧 To enable PyPI publishing:"
          echo "   1. Go to https://pypi.org/manage/account/token/"
          echo "   2. Create a new API token with scope 'Entire account'"
          echo "   3. Add token as repository secret 'PYPI_API_TOKEN'"
          echo "   4. Re-run this workflow or create a new tag"
          echo ""
          echo "📦 Package was built successfully and is available in workflow artifacts"
          echo "🚨 Production releases require manual PyPI token configuration"
      
      - name: Create GitHub Release
        if: github.event_name == 'push' && startsWith(github.ref, 'refs/tags/')
        uses: softprops/action-gh-release@v2
        with:
          files: |
            dist/*.tar.gz
            dist/*.whl
          generate_release_notes: true
          draft: false
          prerelease: ${{ contains(github.ref, 'rc') || contains(github.ref, 'beta') || contains(github.ref, 'alpha') || contains(github.ref, 'dev') }}
          name: "SolarWindPy ${{ github.ref_name }}"
          body: |
            ## 🚀 SolarWindPy Release ${{ github.ref_name }}
            
            **Version**: `${{ github.ref_name }}`
            **Commit**: ${{ github.sha }}
            **Build Date**: ${{ github.run_started_at }}
            
            ### 📦 Installation
            ```bash
            pip install solarwindpy==${{ github.ref_name }}
            ```
            
            ### 🔍 Package Verification  
            ```python
            import solarwindpy
            print(solarwindpy.__version__)  # Should show ${{ github.ref_name }}
            ```
            
            ### 📋 What's Included
            - **Source Distribution** (`.tar.gz`): Full source code with setup metadata
            - **Wheel Package** (`.whl`): Pre-built binary distribution for faster installation
            
            ---
            *Auto-generated release from GitHub Actions*
        env:
          GITHUB_TOKEN: ${{ secrets.GITHUB_TOKEN }}<|MERGE_RESOLUTION|>--- conflicted
+++ resolved
@@ -89,9 +89,6 @@
       # TestPyPI deployment (for testing)
       # Release candidates go to test
       - name: Publish to TestPyPI
-<<<<<<< HEAD
-        if: (github.event_name == 'workflow_dispatch' && github.event.inputs.target == 'testpypi' && github.event.inputs.dry_run != 'true') || (github.event_name == 'push' && startsWith(github.ref, 'refs/tags/') && contains(github.ref, 'rc'))
-=======
         if: |
           (github.event_name == 'workflow_dispatch' && 
            github.event.inputs.target == 'testpypi' && 
@@ -99,7 +96,6 @@
           (github.event_name == 'push' && 
            startsWith(github.ref, 'refs/tags/') && 
            contains(github.ref, 'rc'))  
->>>>>>> 9d8445fe
         uses: pypa/gh-action-pypi-publish@release/v1
         with:
           repository-url: https://test.pypi.org/legacy/
